{-# LANGUAGE TupleSections     #-}
{-# LANGUAGE OverloadedStrings #-}
{-# LANGUAGE MagicHash         #-}
{-# LANGUAGE TemplateHaskell   #-}
{-|
Module      : Plugin.Trans.Expr
Description : Main lifting transformation for functions and expressions
Copyright   : (c) Kai-Oliver Prott (2020)
Maintainer  : kai.prott@hotmail.de

This module provides the main transformation of our monadic lifting for
functions and expressions to integrate our effect.
-}
module Plugin.Trans.Expr (liftMonadicBinding, liftMonadicExpr) where

import Control.Monad
import Data.Syb
import Data.List
import Data.Tuple.Extra
import Data.Maybe
import Data.Char
import Language.Haskell.Syntax.Extension

import GHC.Plugins
import GHC.Hs.Binds
import GHC.Hs.Extension
import GHC.Hs.Pat
import GHC.Hs.Lit
import GHC.Hs.Type
import GHC.Hs.Expr
import GHC.Core.TyCo.Rep
import GHC.Types.Id.Make
import GHC.Types.TypeEnv
import GHC.Types.Tickish
import GHC.Types.Unique
import GHC.Tc.Types
import GHC.Tc.Solver
import GHC.Tc.Types.Origin
import GHC.Tc.Types.Constraint
import GHC.Tc.Types.Evidence
import GHC.Tc.Utils.Monad
import GHC.Tc.Utils.Env
import GHC.Tc.Utils.Zonk
import GHC.Tc.Utils.TcType
import GHC.Tc.Utils.TcMType
import GHC.Utils.Error
import GHC.Core.ConLike
import GHC.Core.InstEnv
import GHC.Core.Class
import GHC.Data.Bag
import GHC.Parser.Annotation
import GHC.Builtin.PrimOps
import GHC.Builtin.Types.Prim
import GHC.Builtin.Names
import GHC.Iface.Env
import GHC.Int

import Plugin.Trans.Constr
import Plugin.Trans.Record
import Plugin.Trans.Type
import Plugin.Trans.Util
import Plugin.Trans.Var
import Plugin.Trans.Pat
import Plugin.Trans.Class
import Plugin.Trans.FunWiredIn
import Plugin.Trans.CreateSyntax
import Plugin.Trans.DictInstFun
import Plugin.Trans.ConstraintSolver
import Plugin.Effect.Classes (liftE, nf)

-- | Transform the given binding with a monadic lifting to incorporate
-- our nondeterminism as an effect.
-- This function also transforms any nested bindings recursively and
-- thus needs to know whether it is a local binding or not.
-- First  Bool: This is a local binding, swap the Unique for sharing purposes
-- Second Bool: This is a nested AbsBinds, do not insert into type env
liftMonadicBinding :: Bool -> Bool -> [Ct] -> TyConMap -> [ClsInst]
                   -> HsBindLR GhcTc GhcTc
                   -> TcM ([HsBindLR GhcTc GhcTc], [(Var,Var)])
liftMonadicBinding lcl _ given tcs _ (FunBind wrap (L b name) eqs ticks) =
  setSrcSpanA b $ addLandmarkErrCtxt ("In the definition of" <+> ppr name) $ do
  -- create the dictionary variables
  let (tvs, c) = collectTyDictArgs wrap
  stc <- getShareClassTycon
  mtc <- getMonadTycon
  let mty = mkTyConTy mtc
  uss <- replicateM (length tvs) getUniqueSupplyM
  let mkShareTy ty = mkTyConApp stc [mty, ty]
  let evsty = catMaybes $
              zipWith ((. flip Bndr Inferred) . mkShareable mkShareTy) uss tvs
  evs <- mapM freshDictId evsty
  lclEnv <- getLclEnv
  let ctloc = mkGivenLoc topTcLevel UnkSkol lclEnv

  allEvs <- (++evs) <$> liftIO (mapM replaceEv c)
  let cts = mkGivens ctloc allEvs
  let given' = given ++ cts
  (unlifted, _) <- liftIO (removeNondetShareable tcs mtc stc (varType name))
  ty <- liftTypeTcM tcs unlifted
  let name' = setVarType name ty
  let wrapLike = createWrapperLike ty tvs allEvs

  let (_, monotype) = splitInvisPiTysN (length tvs + length c)
                        (instantiateWith (map mkTyVarTy tvs) ty)
  (eqs', con) <- captureConstraints $ liftMonadicEquation
                    (if lcl then Nothing else Just (setVarType name monotype))
                    given' tcs eqs
  lvl <- getTcLevel
  env <- getLclEnv
  u <- getUniqueM
  ref1 <- newTcRef emptyEvBindMap
  ref2 <- newTcRef emptyVarSet
  let bindsVar = EvBindsVar u ref1 ref2

  let impls = mkImplications given' tvs lvl env bindsVar con
  let constraints = WC (listToBag given') impls emptyBag
  wx' <- mkWpLet . EvBinds <$> simplifyTop constraints
  zEnv <- emptyZonkEnv
  binds' <- snd <$> zonkTcEvBinds zEnv (TcEvBinds bindsVar)
  let wx = wx' <.> mkWpLet binds'

  let fullwrap = (wrapLike <.> wx)
  ticks' <- mapM (liftTick tcs) ticks
  return ([FunBind fullwrap (L b name') eqs' ticks'], [])
  where
    replaceEv ev = setVarType ev <$> replaceTyconTy tcs (varType ev)
liftMonadicBinding lcl _ given tcs _ (AbsBinds a b c d e f g)
  -- we do not want to lift dicts or record selectors or other system stuff here
  | all (noSystemNameOrRec . abe_poly) d = do

  -- create the dictionary variables
  stc <- getShareClassTycon
  mty <- mkTyConTy <$> getMonadTycon
  uss <- replicateM (length b) getUniqueSupplyM
  let mkShareTy ty = mkTyConApp stc [mty, ty]
  let evsty = catMaybes $
              zipWith ((. flip Bndr Inferred) . mkShareable mkShareTy) uss b
  evs <- mapM freshDictId evsty
  lclEnv <- getLclEnv
  let ctloc = mkGivenLoc topTcLevel UnkSkol lclEnv

  allEvs <- (++evs) <$> liftIO (mapM replaceEv c)
  let cts = mkGivens ctloc allEvs
  let given' = given ++ cts


  (d', vs) <- unzip <$> mapM liftEx d
  let vs' = catMaybes vs

  -- lift inner bindings
  let bs = map unLoc (bagToList f)
  f' <- listToBag . map noLocA . concat
          <$> mapM (fmap fst . liftMonadicBinding lcl True given' tcs [])
              (foldr (\(n, o) -> substitute n o) bs vs')

  -- lift any original evidence that is exported. This is only relevant
  -- for standalone AbsBinds that bind any class parent dictionary
  e' <- mapM (liftEvidence given' tcs)
             (filter isExportedEv (concatMap flattenEv e))
  vs'' <- mapM (\(v1,v2) -> (,)
                    <$> (setVarType v1 <$> liftTypeTcM tcs (varType v1))
                    <*> (setVarType v2 <$> liftTypeTcM tcs (varType v2))) vs'
  return ([AbsBinds a b allEvs d' e' f' g], vs'')
  where
    replaceEv ev = setVarType ev <$> replaceTyconTy tcs (varType ev)

    -- Basically do the same as in liftTopTypes, but this time for
    -- both the poly and mono type and for local bindings as well
    liftEx :: ABExport GhcTc -> TcM (ABExport GhcTc, Maybe (Var,Var))
    liftEx (ABE x v1 v2 w p) = do
      -- change unique only for local decls, as only those are shared
      u <- if lcl then getUniqueM else return (varUnique v1)

      -- lift types
      mtycon <- getMonadTycon
      stycon <- getShareClassTycon
      us2 <- getUniqueSupplyM

      -- We only want to introduce Shareable constraints for the type
      -- variables bound in this AbsBind, so we manually split off
      -- all type and evidence abstractions bound here.
      -- Then we can do the lifting and stuff.
      -- All of this is only done, when a lifting is even required.
      let v1ty = varType v1
      ty1 <- case splitTyConApp_maybe (snd (splitInvisPiTys v1ty)) of
        Just (tc, _) | tc == mtycon
          -> do
          (unlifted, _) <- liftIO (removeNondetShareable tcs mtycon stycon v1ty)
          liftTypeTcM tcs unlifted
        _ -> do
          let (bs1, t1) = splitInvisPiTysN (length b + length c) v1ty
              named = filter isNamedBinder bs1
          uss <- replicateM (length named) getUniqueSupplyM
          let bs = map (\(Named b') -> b') named
              mkShareType t' = mkTyConApp stycon [mkTyConTy mtycon, t']
              cons = catMaybes $ zipWith (mkShareable mkShareType) uss bs
          bs1' <- liftIO (mapM (replacePiTy tcs) bs1)
          mkPiTys bs1' . flip (foldr mkInvisFunTyMany) cons
            <$> liftTypeTcM tcs t1

      -- The wrapper w deals with matching the impedence beteween the expected
      -- type of the exported function and the real type that is dictated by
      -- the type and evidence variables.
      -- See note [ABExport wrapper] in GHC.Hs.Binds.
      -- In addition to matching the type applications of the function,
      -- We also have to match the Shareable dictionaries
      -- that have been inserted.
      let (vs, rest) = collectHsWrapBinders w
          vswrap = foldr ((<.>) . WpTyLam) WpHole vs
          bs = map (flip Bndr Inferred) vs
          mkShareType t' = mkTyConApp stycon [mkTyConTy mtycon, t']
      uss <- replicateM (length vs) getUniqueSupplyM
      let cons = catMaybes $ zipWith (mkShareable mkShareType) uss bs
      convs <- mapM freshDictId cons
      let conwrap = foldr (flip (<.>) . WpEvLam) vswrap (reverse convs)
      -- For unused types, we can just apply GHC.Types.Any to them.
      -- For unused evidence, we cannot do this.
      -- Instead we create dummy evidence terms that have the right type
      -- by using unsafeCoerce.
      -- We know that the evidence is unused,
      -- because its type is Shareable Nondet Any.
      dfl <- getDynFlags
      let unsafeCoShare = Cast (mkIntExpr (targetPlatform dfl) 0)
            (mkUnivCo (PluginProv "unsafe") Representational
              intTy (mkShareType (anyTypeOfKind liftedTypeKind)))
      let ovs = repeat unsafeCoShare
      let evs = reverse $ zipWith ((,) . mkTyVarTy) vs convs
      let conapp = mkEvWrapSimilar rest ovs evs

      -- lift the mono type and create the new variables.
      ty2 <- liftIO (liftTypeIfRequired stycon mtycon us2 tcs (varType v2))
      let v2' = setVarType v2 ty2
      let v1' = setVarType v1 ty1
      -- also (possibly) change unique for sharing
      let v1u = setVarUnique v1' u

      return ( ABE x v1u v2' (conwrap <.> (conapp <.> rest)) p
             , Just (setVarUnique v1 u, v1) )

    -- Do not lift any system stuff, except instance fun definitions ($c) and
    -- class default methods ($dm).
    noSystemNameOrRec v = case occNameString (occName v) of
      n | "$con2tag_" `isPrefixOf` n -> True
        | "$maxtag"   `isPrefixOf` n -> True
        | "$tag2con"  `isPrefixOf` n -> True
      '$':'c':_                      -> True
      '$':'d':'m':_                  -> True
      '$':xs@(_:_) | any isAlpha xs  -> False
      _                              -> not (isRecordSelector v)

    flattenEv (TcEvBinds _) = []
    flattenEv (EvBinds ebs) = bagToList ebs
    isExportedEv (EvBind v _ _) = any ((==v) . abe_mono) d
liftMonadicBinding _ _ _ tcs clsInsts bind@(AbsBinds _ _ _ d _ _ _)
  | all (isDictFun . abe_poly) d =
    maybe ([bind], []) ((,[]) . (:[]))
      <$> liftDictInstFun bind tcs clsInsts
  where
    isDictFun v = case occNameString (occName v) of
      '$':'f':_ -> True
      _         -> False
liftMonadicBinding _ _ _ tcs _ bind@(AbsBinds _ _ _ d _ _ _)
  | all (isRecordSelector . abe_poly) d =
    maybe ([bind], []) ((,[]) . (:[bind])) -- do not throw away the old selector
      <$> liftRecordSel tcs bind
liftMonadicBinding _ _ _ tcs _ (VarBind x1 name e1)
  -- This is the error binding for an unimplemented type class function.
  -- Anything like $c... = noMethodBindingError @ 'LiftedRep @ ty "..."#,
  | '$':'c':_ <- occNameString (occName name) = do
    let (wrap, e1') = case e1 of
                        L _ (XExpr (WrapExpr (HsWrap w e))) -> (w     , e)
                        L _ e                               -> (WpHole, e)
    let HsApp x2 (L l3 (XExpr (WrapExpr (HsWrap (WpCompose w1 w2) e2)))) e3 = e1'

    mtycon <- getMonadTycon
    stycon <- getShareClassTycon
    -- Look at the number of abstractions in wrap.
    -- Those abstractions correspond to the vars bound in the instance head.
    -- Only for those we want Shareable.
    -- But only if the type is not lifted already.
    let numBinders = length (fst (collectHsWrapBinders wrap))
    let ty = varType name
    (ty', bndrs) <- case splitTyConApp_maybe (snd (splitInvisPiTys ty)) of
      Just (tc, _) | tc == mtycon
        -> (,[]) <$> liftIO (replaceTyconTy tcs ty)
      _ -> do
        let (bs1, ty1) = splitInvisPiTysN numBinders ty
            named = filter isNamedBinder bs1
        uss <- replicateM (length named) getUniqueSupplyM
        let bs = map (\(Named b') -> b') named
            mkShareType t' = mkTyConApp stycon [mkTyConTy mtycon, t']
            cons = catMaybes $ zipWith (mkShareable mkShareType) uss bs
        bs1' <- liftIO (mapM (replacePiTy tcs) bs1)
        (,cons) . mkPiTys bs1' . flip (foldr mkInvisFunTyMany) cons
          <$> liftTypeTcM tcs ty1

    let name' = setVarType name ty'
    wrap' <- createAbstractionWrapperWith wrap bndrs
    w1' <- liftErrorWrapper tcs w1
    w2' <- liftErrorWrapper tcs w2
    let e1'' = HsApp x2 (L l3 (mkHsWrap (WpCompose w1' w2') e2)) e3
    return ([VarBind x1 name' (noLocA (mkHsWrap wrap' e1''))], [])
liftMonadicBinding _ _ _ _ _ a = return ([a], [])

-- The variables introduced here are guaranteed to be unused.
-- We just need to match the expected type.
createAbstractionWrapperWith :: HsWrapper -> [Type] -> TcM HsWrapper
createAbstractionWrapperWith w [] = return w
createAbstractionWrapperWith w (ty : tys) = do
  v <- freshDictId ty
  createAbstractionWrapperWith (w <.> WpEvLam v) tys

liftEvidence :: [Ct] -> TyConMap -> EvBind -> TcM TcEvBinds
liftEvidence given tcs (EvBind v _ _) = do
  -- Re-create constraints with the lifted constraint type
  -- This is only used for class parent dictionaries,
  -- so this is never a coercion that needs to be solved
  ty <- liftTypeTcM tcs (varType v)
  loc <- getCtLocM (OccurrenceOf (varName v)) Nothing
  let dst = EvVarDest (setVarType v ty)
  let cts = [CNonCanonical (CtWanted ty dst WDeriv loc)]
  -- solve them
  EvBinds <$> simplifyTop (WC (listToBag (cts ++ given)) emptyBag emptyBag)

liftLocalBinds :: [Ct] -> TyConMap -> HsLocalBinds GhcTc
               -> TcM (HsLocalBinds GhcTc, [(Var,Var)])
liftLocalBinds given tcs (HsValBinds x b) = do
  (b', vs) <- liftValBinds given tcs b
  return (HsValBinds x b', vs)
liftLocalBinds _ _ b@(HsIPBinds _ _) = do
  reportError (mkMsgEnvelope noSrcSpan neverQualify
    "Implicit parameters are not supported by the plugin")
  failIfErrsM
  return (b, [])
liftLocalBinds _ _ b = return (b, [])

liftValBinds :: [Ct] -> TyConMap -> HsValBindsLR GhcTc GhcTc
             -> TcM (HsValBindsLR GhcTc GhcTc, [(Var,Var)])
liftValBinds _ _ bs@ValBinds {} =
  panicAny "Untyped bindings are not expected after TC" bs
liftValBinds given tcs (XValBindsLR (NValBinds bs _)) = do
  (bs', vss) <- unzip <$> mapM liftNV bs
  return (XValBindsLR (NValBinds bs' []), concat vss)
  where
    liftNV :: (RecFlag, LHsBinds GhcTc)
           -> TcM ((RecFlag, LHsBinds GhcTc), [(Var,Var)])
    liftNV (rf, b) = do
      let bs1 = map unLoc (bagToList b)
      (bs2, vss) <- first (map noLocA . concat) . unzip <$>
        mapM (liftMonadicBinding True False given tcs []) bs1
      return ((rf, listToBag bs2), concat vss)

liftMonadicEquation :: Maybe Var -> [Ct] -> TyConMap
                    -> MatchGroup GhcTc (LHsExpr GhcTc)
                    -> TcM (MatchGroup GhcTc (LHsExpr GhcTc))
liftMonadicEquation mv given tcs (MG a (L b alts) c) = do
  a'@(MatchGroupTc _ res) <- liftMGTc tcs a
  alts' <- mapM (liftMonadicAlt mv given tcs res) alts
  return (MG a' (L b alts') c)

liftMGTc :: TyConMap -> MatchGroupTc -> TcM MatchGroupTc
liftMGTc tcs (MatchGroupTc args res) = do
  res' <- liftTypeTcM tcs res
  args' <- mapM (\(Scaled m ty) -> Scaled m <$> liftTypeTcM tcs ty)
            args
  return (MatchGroupTc args' res')

liftMonadicAlt :: Maybe Var -> [Ct] -> TyConMap -> Type
               -> LMatch GhcTc (LHsExpr GhcTc)
               -> TcM (LMatch GhcTc (LHsExpr GhcTc))
liftMonadicAlt mv given tcs resty (L a (Match b c d rhs)) = do
  (d', s) <- unzip <$> mapM (liftPattern tcs) d
  rhs' <- liftMonadicRhs mv (concat s) given tcs resty rhs
  return (L a (Match b c d' rhs'))

liftMonadicRhs :: Maybe Var -> [(Var, Var)] -> [Ct] -> TyConMap
               -> Type -> GRHSs GhcTc (LHsExpr GhcTc)
               -> TcM (GRHSs GhcTc (LHsExpr GhcTc))
liftMonadicRhs mv s given tcs resty (GRHSs a grhs b) = do
  grhs' <- mapM (liftMonadicGRhs mv s given tcs resty) grhs
  return (GRHSs a grhs' b)

liftMonadicGRhs :: Maybe Var -> [(Var, Var)] -> [Ct] -> TyConMap
                -> Type -> LGRHS GhcTc (LHsExpr GhcTc)
                -> TcM (LGRHS GhcTc (LHsExpr GhcTc))
liftMonadicGRhs mv s given tcs bdyty (L a (GRHS b c body)) = do
  body' <- liftMonadicExpr given tcs body
  body'' <- shareVars tcs s given body' bdyty
  L a . GRHS b c <$> shareTopLevel mv body''

liftMonadicExpr :: [Ct] -> TyConMap -> LHsExpr GhcTc
                -> TcM (LHsExpr GhcTc)
liftMonadicExpr given tcs (L _ (HsVar _ (L _ v))) = do
  dtt <- tcLookupId =<< lookupOrig gHC_PRIM ( mkVarOcc "dataToTag#" )
  liftVarWithWrapper given tcs WpHole v (varUnique dtt)
liftMonadicExpr given tcs (L _ (XExpr (WrapExpr (HsWrap w (HsVar _ (L _ v)))))) = do
  dtt <- tcLookupId =<< lookupOrig gHC_PRIM ( mkVarOcc "dataToTag#" )
  liftVarWithWrapper given tcs w v (varUnique dtt)
liftMonadicExpr _    _    e@(L _ (HsLit _ (HsIntPrim _ _))) = do
  conE <- liftQ [| I# |]
  let conty = mkVisFunTyMany intPrimTy intTy
  lit <- mkApp (mkNewAny conE) conty [e]
  mkApp mkNewReturnTh intTy [noLocA (HsPar EpAnnNotUsed lit)]
liftMonadicExpr _    tcs e@(L _ HsLit{}) = do
  ty <- getTypeOrPanic e -- ok
  lifted <- mkApp mkNewReturnTh ty [e]
  ty' <- liftIO (replaceTyconTy tcs ty)
  res <- mkApp (mkNewLiftETh ty) ty' [lifted]
  return $ noLocA $ HsPar EpAnnNotUsed res
liftMonadicExpr given tcs (L l (HsOverLit _ lit)) =
  case ol_witness lit of
    -- if this is geniunely a Double or Float, just wrap it with return
    e@(HsApp _ (L _ (HsConLikeOut _ (RealDataCon dc))) _)
      | dc == doubleDataCon || dc == floatDataCon -> do
        ty <- getTypeOrPanic (noLocA e) -- ok
        mkApp mkNewReturnTh ty [noLocA e]
    -- otherwise, just lift the witness
    _ -> liftMonadicExpr given tcs (L l (ol_witness lit))
liftMonadicExpr given tcs (L l (HsLam _ mg)) =
  liftLambda given tcs l Nothing mg
liftMonadicExpr given tcs (L l (HsLamCase _ mg)) =
  liftLambda given tcs l Nothing mg
liftMonadicExpr _ tcs (L _ (HsConLikeOut _ (RealDataCon c)))
  | c == intDataCon = do
    idExp <- liftQ [| return id |]
    mtycon <- getMonadTycon
    let ty = mkTyConApp mtycon [mkTyConApp mtycon [intTy] `mkVisFunTyMany`
                                mkTyConApp mtycon [intTy]]
    mkApp (mkNewAny idExp) ty []
  | otherwise = do
    c' <- liftIO (getLiftedCon c tcs)
    let tys = dataConOrigArgTys c'
    let stricts = dataConImplBangs c'
    e <- fst <$> mkConLam tcs Nothing c' (zip tys stricts) []
    return $ noLocA $ HsPar EpAnnNotUsed e
liftMonadicExpr _ tcs (L _ (XExpr (WrapExpr (HsWrap w (HsConLikeOut _ (RealDataCon c))))))
  | c == intDataCon = do
    idExp <- liftQ [| return id |]
    mtycon <- getMonadTycon
    let ty = mkTyConApp mtycon [mkTyConApp mtycon [intTy] `mkVisFunTyMany`
                                mkTyConApp mtycon [intTy]]
    mkApp (mkNewAny idExp) ty []
  | otherwise = do
    c' <- liftIO (getLiftedCon c tcs)
    w' <- liftWrapperTcM True tcs w
    let (apps, absts) = collectTyApps w'
        realApps = drop (length absts) apps
    let tys = conLikeInstOrigArgTys (RealDataCon c') realApps
    let stricts = dataConImplBangs c'
    e <- fst <$> mkConLam tcs (Just w') c' (zip tys stricts) []
    return $ noLocA $ HsPar EpAnnNotUsed e
liftMonadicExpr given tcs (L _ (OpApp _ e1 op e2)) = do
  -- e1 `op` e2
  -- -> op >>= \f -> f e1 >>= \f -> f e2
  opty1 <- getTypeOrPanic op >>= liftTypeTcM tcs -- ok
  e1' <- liftMonadicExpr given tcs e1
  op' <- liftMonadicExpr given tcs op
  e2' <- liftMonadicExpr given tcs e2
  let (_, _, opty2) = splitFunTy $ bindingType opty1
  let (_, _, opty3) = splitFunTy $ bindingType opty2
  e1'' <- mkBindLam (Scaled Many opty1) e1'
  op'' <- mkBind op' opty1 e1'' opty2
  e2'' <- mkBindLam (Scaled Many opty2) e2'
  res <- mkBind op'' opty2 e2'' opty3
  return $ noLocA $ HsPar EpAnnNotUsed res
liftMonadicExpr given tcs (L _ (HsApp _ fn ex)) = do
  -- e1 e2
  -- -> e1 >>= \f -> f e2
  fn' <- liftMonadicExpr given tcs fn
  funty <- getTypeOrPanic fn >>= liftTypeTcM tcs
  let (_, _, exty) = splitFunTy $ bindingType funty
  ex' <- liftMonadicExpr given tcs ex
  ex'' <- mkBindLam (Scaled Many funty) ex'
  res <- mkBind fn' funty ex'' exty
  return $ noLocA $ HsPar EpAnnNotUsed res
liftMonadicExpr given tcs (L _ (HsAppType _ e _)) =
  liftMonadicExpr given tcs e
liftMonadicExpr given tcs (L l (NegApp _ e (SyntaxExprTc n ws w))) =
  liftMonadicExpr given tcs (L l (mkHsWrap w
    (HsApp EpAnnNotUsed (noLocA n) (fmap (mkHsWrap (head ws)) e))))
liftMonadicExpr _ _ (L _ (NegApp _ _ NoSyntaxExprTc)) = undefined
liftMonadicExpr given tcs (L l (HsPar x e)) =
  L l . HsPar x <$> liftMonadicExpr given tcs e
liftMonadicExpr given tcs (L _ (SectionL _ e1 e2)) = do
-- (x op) -> (\x -> \y -> x `op` y)) x
  ty <- getTypeOrPanic e2 -- ok
  let (m1, arg1, ty') = splitFunTy ty
  let scaled1 = Scaled m1 arg1
  let (m2, arg2, res) = splitFunTy ty'
  let scaled2 = Scaled m2 arg2
  v1 <- freshVar scaled1
  v2 <- freshVar scaled2
  let v1e = noLocA (HsVar noExtField (noLocA v1))
  let v2e = noLocA (HsVar noExtField (noLocA v2))
  let lam1 = mkLam (noLocA v2) scaled2 (mkHsApp (mkHsApp e2 v1e) v2e) res
  let lam2 = mkLam (noLocA v1) scaled1 lam1 (mkVisFunTy m2 arg2 res)
  liftMonadicExpr given tcs (mkHsApp (noLocA (HsPar EpAnnNotUsed lam2)) e1)
liftMonadicExpr given tcs (L _ (SectionR _ e1 e2)) = do
-- (op y) -> (\y -> \x -> x `op` y)) y
  ty <- getTypeOrPanic e1 -- ok
  let (m1, arg1, ty') = splitFunTy ty
  let scaled1 = Scaled m1 arg1
  let (m2, arg2, res) = splitFunTy ty'
  let scaled2 = Scaled m2 arg2
  v1 <- freshVar scaled1
  v2 <- freshVar scaled2
  let v1e = noLocA (HsVar noExtField (noLocA v1))
  let v2e = noLocA (HsVar noExtField (noLocA v2))
  let lam1 = mkLam (noLocA v1) scaled1 (mkHsApp (mkHsApp e1 v1e) v2e) res
  let lam2 = mkLam (noLocA v2) scaled2 lam1 (mkVisFunTy m1 arg1 res)
  liftMonadicExpr given tcs (mkHsApp (noLocA (HsPar EpAnnNotUsed lam2)) e2)
liftMonadicExpr given tcs (L _ (ExplicitTuple _ args b)) =
  liftExplicitTuple given tcs args b
liftMonadicExpr _    _   e@(L _ ExplicitSum {}) = do
  reportError (mkMsgEnvelope (getLocA e) neverQualify
    "Unboxed sum types are not supported by the plugin")
  failIfErrsM
  return e
liftMonadicExpr given tcs (L l (HsCase _ scr br)) = do
  br'@(MG (MatchGroupTc _ ty2) _ _) <- liftMonadicEquation Nothing given tcs br
  scr' <- liftMonadicExpr given tcs scr
  ty1 <- getTypeOrPanic scr >>= liftTypeTcM tcs -- ok
  let cse = L l $ HsLamCase EpAnnNotUsed br'
  mkBind scr' ty1 (noLocA $ HsPar EpAnnNotUsed cse) ty2
liftMonadicExpr given tcs (L l (HsIf _ e1 e2 e3)) = do
  -- if e1 then e2 else e3
  -- -> e1 >>= \case { True -> e2; _ -> e3 }
  e1' <- liftMonadicExpr given tcs e1
  e2' <- liftMonadicExpr given tcs e2
  e3' <- liftMonadicExpr given tcs e3
  ty1' <- getTypeOrPanic e1 >>= liftTypeTcM tcs -- ok
  ty2' <- getTypeOrPanic e2 >>= liftTypeTcM tcs -- ok
  let ty1 = bindingType ty1'
  v <- noLocA <$> freshVar (Scaled Many ty1)
  let ife = HsIf noExtField (noLocA (HsVar noExtField v)) e2' e3'
  let alt = mkSimpleAlt LambdaExpr (noLocA ife) [noLocA (VarPat noExtField v)]
  let mgtc = MatchGroupTc [Scaled Many ty1] ty2'
  let mg = MG mgtc (noLocA [noLocA alt]) Generated
  mkBind e1' ty1' (noLocA $ HsPar EpAnnNotUsed $ L l $ HsLam noExtField mg) ty2'
liftMonadicExpr _ _ e@(L _ (HsMultiIf _ _)) =
  panicAny "Multi-way if should have been desugared before lifting" e
liftMonadicExpr given tcs (L l (HsLet x bs e)) = do
  -- Lift local binds first, so that they end up in the type environment.
  (bs', vs) <- liftLocalBinds given tcs bs
  e' <- liftMonadicExpr given tcs e
  ety <- getTypeOrPanic e >>= liftTypeTcM tcs -- ok
  e'' <- shareVars tcs vs given e' ety
  return (L l (HsLet x bs' e''))
liftMonadicExpr given tcs (L l1 (HsDo x ctxt (L l2 stmts))) = do
  x' <- liftTypeTcM tcs x
  -- Because ListComp are not overloadable,
  -- we have to change them to MonadComp.
  let ctxtSwitch | ListComp <- ctxt = True
                 | otherwise        = False
  let ctxt' | ctxtSwitch = MonadComp
            | otherwise  = ctxt
  stmts' <- liftMonadicStmts ctxt' ctxtSwitch x' given tcs stmts
  return (L l1 (HsDo x' ctxt' (L l2 stmts')))
liftMonadicExpr given tcs (L _ (ExplicitList ty es)) = do
  -- [e1, ..., en]
  -- -> return (Cons e1 (return (Cons ... (return (Cons en (return Nil))))))
  em <- mkEmptyList ty tcs
  liftedTy <- liftInnerTyTcM tcs (mkListTy ty) -- ok
  nil <- mkApp mkNewReturnTh liftedTy [em]
  if null es
    then return nil
    else do
      es' <- mapM (liftMonadicExpr given tcs) es
      cons <- mkConsList ty tcs
      let mkCons e1 e2 = let e' = mkHsApp (mkHsApp cons e1) e2
                         in mkApp mkNewReturnTh liftedTy [e']
      foldrM mkCons nil es'
liftMonadicExpr given tcs (L l1 (RecordCon ce (L l2 (RealDataCon c)) fs)) = do
  c' <- liftIO (getLiftedCon c tcs)
  ce' <- liftConExpr tcs c' ce
  fs' <- liftMonadicRecFields given tcs fs
  let e = L l1 (RecordCon ce' (L l2 (RealDataCon c')) fs')
  if isNewTyCon (dataConTyCon c')
    then return e
    else getTypeOrPanic e >>= flip (mkApp mkNewReturnTh) [e] -- ok
liftMonadicExpr _ _ e@(L _ (RecordCon _ (L _ (PatSynCon _)) _)) = do
  reportError (mkMsgEnvelope (getLocA e) neverQualify
    "Pattern synonyms are not supported by the plugin")
  failIfErrsM
  return e
liftMonadicExpr given tcs (L l (RecordUpd rtc e fs)) = do
  rtc'@(RecordUpdTc (c:_) inty outty _)  <- liftMonadicRecordUpd tcs rtc
  e' <- liftMonadicExpr given tcs e
  fs' <- either (fmap Left . mapM (liftMonadicRecordUpdField given tcs))
                (fmap Right . mapM  (liftMonadicRecordProjField given tcs))
                fs
  let vty = conLikeResTy c inty
  v <- noLocA <$> freshVar (Scaled Many vty)
  let upd = L l (RecordUpd rtc' (noLocA (HsVar noExtField v)) fs')
  let updTy = conLikeResTy c outty
  let updLam = mkLam v (Scaled Many vty) upd updTy
  mkApp (mkNewFmapTh vty) updTy [updLam, e']
liftMonadicExpr given tcs (L _ (ExprWithTySig _ e _)) =
  liftMonadicExpr given tcs e
liftMonadicExpr given tcs (L _ (ArithSeq x Nothing i)) =
  liftMonadicExpr given tcs (foldl mkHsApp (noLocA x) (arithSeqArgs i))
liftMonadicExpr _ _ e@(L _ (ArithSeq _ (Just _) _)) = do
  reportError (mkMsgEnvelope (getLocA e) neverQualify
    "Overloaded lists are not supported by the plugin")
  failIfErrsM
  return e
liftMonadicExpr given tcs (L l (HsPragE x (HsPragSCC a b c) e)) =
  L l . HsPragE x (HsPragSCC a b c) <$> liftMonadicExpr given tcs e
liftMonadicExpr _ _ e@(L _ (HsBracket _ _)) = do
  reportError (mkMsgEnvelope (getLocA e) neverQualify
    "Template Haskell and Quotation are not supported by the plugin")
  failIfErrsM
  return e
liftMonadicExpr _ _ e@(L _ (HsSpliceE _ _)) = do
  reportError (mkMsgEnvelope (getLocA e) neverQualify
    "Template Haskell and Quotation are not supported by the plugin")
  failIfErrsM
  return e
liftMonadicExpr _ _ e@(L _ (HsTcBracketOut _ _ _ _)) = do
  reportError (mkMsgEnvelope (getLocA e) neverQualify
    "Template Haskell and Quotation are not supported by the plugin")
  failIfErrsM
  return e
liftMonadicExpr _ _ e@(L _ (HsProc _ _ _)) = do
  reportError (mkMsgEnvelope (getLocA e) neverQualify
    "Arrow notation is not supported by the plugin")
  failIfErrsM
  return e
liftMonadicExpr given tcs (L l (HsStatic x e)) =
  L l . HsStatic x <$> liftMonadicExpr given tcs e
liftMonadicExpr given tcs (L l (HsTick a tick e)) = do
  (L l .) . HsTick a <$> liftTick tcs tick <*> liftMonadicExpr given tcs e
liftMonadicExpr given tcs (L l (HsBinTick a b c e)) =
  L l . HsBinTick a b c <$> liftMonadicExpr given tcs e
liftMonadicExpr given tcs (L l (XExpr (WrapExpr (HsWrap w e)))) = do
  e' <- unLoc <$> liftMonadicExpr given tcs (L l e)
  w' <- liftWrapperTcM True tcs w
  return (L l (mkHsWrap w' e'))
liftMonadicExpr _ _ (L _ (HsUnboundVar _ _)) = undefined
liftMonadicExpr _ _ (L _ (HsRecFld _ _)) = undefined
liftMonadicExpr _ _ (L _ (HsOverLabel _ _)) = undefined
liftMonadicExpr _ _ (L _ (HsIPVar _ _)) = undefined
liftMonadicExpr _ _ (L _ (HsRnBracketOut _ _ _)) = undefined
liftMonadicExpr _ _ (L _ (HsConLikeOut _ _)) = undefined
liftMonadicExpr _ _ (L _ (XExpr (ExpansionExpr _))) = undefined
liftMonadicExpr _ _ (L (SrcSpanAnn _ _) (HsGetField _ _ _)) = undefined
liftMonadicExpr _ _ (L (SrcSpanAnn _ _) (HsProjection _ _)) = undefined


liftMonadicStmts :: HsStmtContext GhcRn -> Bool -> Type -> [Ct] -> TyConMap
                 -> [ExprLStmt GhcTc] -> TcM [ExprLStmt GhcTc]
liftMonadicStmts _ _ _ _ _ [] = return []
liftMonadicStmts ctxt ctxtSwitch ty given tcs (s:ss) = do
  (s', vs) <- liftMonadicStmt s
  ss' <- liftMonadicStmts ctxt ctxtSwitch ty given tcs ss
  if null vs
    then return (s':ss')
    else do
      e <- shareVars tcs vs given (noLocA (HsDo ty ctxt (noLocA ss'))) ty
      return [s', noLocA (LastStmt noExtField e Nothing NoSyntaxExprTc)]
  where
    liftMonadicStmt :: ExprLStmt GhcTc -> TcM (ExprLStmt GhcTc, [(Var, Var)])
    liftMonadicStmt (L l (LastStmt x e a r)) = do
      e' <- liftMonadicExpr given tcs e
      r' <- if synExprExists r
              then trans1 r
              else return r
      return (L l (LastStmt x e' a r'), [])
    liftMonadicStmt (L l (BindStmt (XBindStmtTc b x m f) p e)) = do
      -- p is definitely just a varPat and f is NoSyntaxExprTc or Nothing
      (p', vs) <- liftPattern tcs p
      e' <- liftMonadicExpr given tcs e
      x' <- liftTypeTcM tcs x
      b' <- transBind b
      return (L l (BindStmt (XBindStmtTc b' x' m f) p' e'), vs)
    liftMonadicStmt (L _ (ApplicativeStmt _ _ _)) = do
      reportError (mkMsgEnvelope (getLocA s) neverQualify
        "Applicative do-notation is not supported by the plugin")
      failIfErrsM
      return (s, [])
    liftMonadicStmt (L l (BodyStmt x e se g)) = do
      x' <- liftTypeTcM tcs x
      e' <- liftMonadicExpr given tcs e
      se' <- trans2 se
      g' <- if synExprExists g
              then trans1 g
              else return g
      return (L l (BodyStmt x' e' se' g'), [])
    liftMonadicStmt (L l (LetStmt x bs)) = do
      (bs', vs) <- liftLocalBinds given tcs bs
      let typeCorrected = map (both (setVarType <*> (bindingType . varType))) vs
      return (L l (LetStmt x bs'), typeCorrected)
    liftMonadicStmt (L _ (ParStmt _ _ _ _)) = do
      reportError (mkMsgEnvelope (getLocA s) neverQualify
        "Parallel list comprehensions are not supported by the plugin")
      failIfErrsM
      return (s, [])
    liftMonadicStmt (L _ (TransStmt _ _ _ _ _ _ _ _ _)) = do
      reportError (mkMsgEnvelope (getLocA s) neverQualify
        "Transformative list comprehensions are not supported by the plugin")
      failIfErrsM
      return (s, [])
    liftMonadicStmt (L _ (RecStmt _ _ _ _ _ _ _)) = do
      reportError (mkMsgEnvelope (getLocA s) neverQualify
        "Recursive do-notation is not supported by the plugin")
      failIfErrsM
      return (s, [])


    synExprExists NoSyntaxExprTc = False
    synExprExists _              = True

    trans1 (SyntaxExprTc e ws w) = do
      e1 <- liftMonadicExpr given tcs (noLocA (mkHsWrap w e))
      e1ty <- getTypeOrPanic (noLocA e) >>= liftTypeTcM tcs -- ok
      let (_, ty1, ty2) = splitFunTy (bindingType e1ty)
      e2 <- mkApp (mkNewApply1 (bindingType ty1)) (bindingType ty2) [e1]
      ws' <- mapM (liftWrapperTcM True tcs) ws
      return (SyntaxExprTc (unLoc e2) ws' WpHole)
    trans1 NoSyntaxExprTc = return NoSyntaxExprTc

    transBind (SyntaxExprTc e ws w) = do
      e1 <- liftMonadicExpr given tcs (noLocA (mkHsWrap w e))
      e1ty <- getTypeOrPanic (noLocA e) >>= liftTypeTcM tcs -- ok
      let (_, ty1, restty) = splitFunTy (bindingType e1ty)
      let (_, ty2, ty3) = splitFunTy (bindingType restty)
      e2 <- mkApp (mkNewApply2Unlifted (bindingType ty1) (bindingType ty2))
                  (bindingType ty3) [e1]
      ws' <- mapM (liftWrapperTcM True tcs) ws
      return (SyntaxExprTc (unLoc e2) ws' WpHole)
    transBind NoSyntaxExprTc = return NoSyntaxExprTc

    trans2 (SyntaxExprTc e ws w) = do
      e1 <- liftMonadicExpr given tcs (noLocA (mkHsWrap w e))
      e1ty <- getTypeOrPanic (noLocA e) >>= liftTypeTcM tcs -- ok
      let (_, ty1, restty) = splitFunTy (bindingType e1ty)
      let (_, ty2, ty3) = splitFunTy (bindingType restty)
      e2 <- mkApp (mkNewApply2 (bindingType ty1) (bindingType ty2))
                  (bindingType ty3) [e1]
      ws' <- mapM (liftWrapperTcM True tcs) ws
      return (SyntaxExprTc (unLoc e2) ws' WpHole)
    trans2 NoSyntaxExprTc = return NoSyntaxExprTc

liftLambda :: [Ct] -> TyConMap -> SrcSpanAnnA
           -> Maybe Type -> MatchGroup GhcTc (LHsExpr GhcTc)
           -> TcM (LHsExpr GhcTc)
liftLambda given tcs l _ mg = do
  mg'@(MG (MatchGroupTc [Scaled m arg] res) _ _)
    <- liftMonadicEquation Nothing given tcs mg
  let e = L l (HsLam noExtField mg')
  let ty = mkVisFunTy m arg res
  mkApp mkNewReturnTh ty [noLocA (HsPar EpAnnNotUsed e)]

-- We need to pay special attention to a lot of different kinds of variables.
-- Most of those kinds can be treated sinilarly (see below), but for
-- record selectors, we need a different approach.
liftVarWithWrapper :: [Ct] -> TyConMap -> HsWrapper -> Var -> Unique
                   -> TcM (LHsExpr GhcTc)
liftVarWithWrapper given tcs w v dttKey
  | varUnique v == tagToEnumKey = do
    let appliedType = head $ fst $ collectTyApps w
    liftedType <- liftTypeTcM tcs appliedType
    -- tagToEnum :: Int# -> tyApp in w
    -- return (\flint -> flint >>= \(I# i) -> liftE (tagToEnum @w i)))
    lam <- liftQ [| \ttenum -> return (\ndint -> ndint >>=
                    (\(I# i) -> liftE (return (ttenum i)))) |]
    mtycon <- getMonadTycon
    let ty = (intPrimTy `mkVisFunTyMany` appliedType) `mkVisFunTyMany`
             mkTyConApp mtycon [mkTyConApp mtycon [intTy] `mkVisFunTyMany`
                                liftedType]
    let arg = noLocA (XExpr (WrapExpr (HsWrap w (HsVar noExtField (noLocA v)))))
    noLocA . HsPar EpAnnNotUsed <$> mkApp (mkNewAny lam) ty [arg]
  | varUnique v == dttKey = do
    let appliedType = head $ fst $ collectTyApps w
    liftedType <- liftTypeTcM tcs appliedType
    -- dataToTagKey :: tyApp in w -> Int#
    -- return (\x -> nf x >>= \x' -> return (I# (dataToTagKey @w x')))
    lam <- liftQ [| \dtt -> return (\x -> nf x >>=
                    (\x' ->  return (I# (dtt x')))) |]
    mtycon <- getMonadTycon
    let ty = (appliedType `mkVisFunTyMany` intPrimTy) `mkVisFunTyMany`
             mkTyConApp mtycon [liftedType `mkVisFunTyMany`
                                mkTyConApp mtycon [intTy]]
    let arg = noLocA (XExpr (WrapExpr (HsWrap w (HsVar noExtField (noLocA v)))))
    noLocA . HsPar EpAnnNotUsed <$> mkApp (mkNewAny lam) ty [arg]
  | isRecordSelector v = do
    -- lift type
    mty <- mkTyConTy <$> getMonadTycon
    stc <- getShareClassTycon
    w' <- liftWrapperTcM True tcs w
    us <- getUniqueSupplyM

    let (apps, abstrs) = collectTyApps w'
    let realApps = drop (length abstrs) apps
    let (_, arg, res) = splitFunTy (instantiateWith realApps (varType v))

    let p = sel_tycon (idDetails v)
    v' <- liftIO (getLiftedRecSel stc mty us tcs p v)

    let vExpr = noLocA (mkHsWrap w' (HsVar noExtField (noLocA v')))
    e <- case p of
      RecSelData tc
        -- translate any newtype  record selector "sel" to "return (fmap sel)"
        | isNewTyCon tc -> mkApp (mkNewFmapTh arg) res [vExpr]
        -- translate any datatype record selector "sel" to "return (>>= sel)"
      _                 -> do
        thE <- liftQ [| flip (>>=) |]
        bind <- mkApp (mkNewBindTh arg) (bindingType res) []
        bindTy <- getTypeOrPanic bind
        let thEty = bindTy -- TODO
        mkApp (mkNewAny thE) thEty [bind]
    ety <- getTypeOrPanic e -- ok
    mkApp mkNewReturnTh ety [noLocA (HsPar EpAnnNotUsed e)]
  | otherwise          = do
  -- lift type
  w' <- liftWrapperTcM True tcs w
  stc <- getShareClassTycon
  mtc <- getMonadTycon
  (unlifted, _) <- liftIO (removeNondetShareable tcs mtc stc (varType v))
  ty' <- liftTypeTcM tcs unlifted

  let (apps, absts) = collectTyApps w'
  let abstsWrap = foldr ((<.>) . WpTyLam) WpHole absts

  -- 1. If it is a typeclass operation, we re-create it from scratch to get
  --    the unfolding information right.
  -- 2. If it is a default method,
  --    we have to set the correct type and
  --    switch to the correct default method.
  --    For a non-builtin default method,
  --    we have to make some adjustments to the lifting.
  -- 3. If it is a LclId, just use the lifted type.
  -- 4. If it is one of a specific set of methods from the Prelude
  --    (due to deriving), we have to switch to the correct method.
  --    This falls back to just returning the current identifier,
  --    If no replacement function is found.
  let mv' | ClassOpId cls <- idDetails v = do
            cls' <- liftIO (getLiftedClass cls tcs)
            -- lookup the corresponding new name for the selector
            let sels = map idName (classAllSelIds cls)
                sels' = map idName (classAllSelIds cls')
                Just (_, idx) = find ((== varName v) . fst) (zip sels [0..])
                -- if the class happens to be OrdND, we have to add 1 to idx
                name = sels' !! idx
            return (mkDictSelId name cls')
          | '$':'d':'m':_ <- occNameString (occName v) = do
            -- Split the type to get the class that this is the default method
            -- for, and look up the new version of that class.
            let tc = tyConAppTyCon (funArgTy (snd (splitForAllTyCoVars (varType v))))
            tc' <- liftIO (lookupTyConMap GetNew tcs tc)
            if tc == tc' -- if they are equal, this is NOT a built-in class.
              then
                let Just cls = tyConClass_maybe tc
                in setVarType v <$> liftDefaultType tcs cls unlifted
              -- Otherwise, look up the replacement of the default method.
              else
                lookupDefaultReplacement tc tc' (varName v)
          | isLocalId v =
            return (setVarType v ty')
          | otherwise = do
            mbv <- lookupWiredInFunc v
            case mbv of
              Nothing -> return (setVarType v ty')
              Just v' -> return v'
  v' <- mv'

  let monotype = instantiateWith apps (varType v')
      getPred (Anon _ (Scaled _ t))
        | all (\cv -> countVarOcc cv t == 0) absts
                = Just t
      getPred _ = Nothing
      preds = mapMaybe getPred (fst (splitInvisPiTys monotype))

  let isWpHole WpHole = True
      isWpHole _      = False

  if null preds || isWpHole w
    then do
      let newWrap = abstsWrap <.> createWrapperFor (varType v') apps []
      return (noLocA (mkHsWrap newWrap (HsVar noExtField (noLocA v'))))
    else do
      -- construct wanted constraints
      wanted <- newWanteds (OccurrenceOf (varName v')) preds
      let evvars = map (\a -> let EvVarDest d = ctev_dest a in d) wanted
      let cts = map CNonCanonical wanted

      lvl <- getTcLevel
      env <- getLclEnv
      u <- getUniqueM
      ref1 <- newTcRef emptyEvBindMap
      ref2 <- newTcRef emptyVarSet
      let bindsVar = EvBindsVar u ref1 ref2
      -- filter is just here to be sure
      evidence <- if null absts
        then do
          emitConstraints (WC (listToBag cts) emptyBag emptyBag)
          return WpHole
        else do
          let givenVars = map (ctEvEvId . cc_ev) $ filter isGivenCt given
          let i = Implic lvl absts UnkSkol givenVars MaybeGivenEqs False env
                    (WC (listToBag cts) emptyBag emptyBag) bindsVar emptyVarSet
                    emptyVarSet IC_Unsolved
          emitImplication i
          return $ mkWpLet (TcEvBinds bindsVar)

      -- create the new wrapper, with the new dicts and the type applications
      let wdict = createWrapperFor (varType v') apps evvars
      let wall = abstsWrap <.> (evidence <.> wdict)
      return $ noLocA $ mkHsWrap wall $ HsVar noExtField $ noLocA v'

-- (,b,) = return $ \x1 -> return $ \x2 -> return (x1, b, x2)
liftExplicitTuple :: [Ct] -> TyConMap -> [HsTupArg GhcTc]
                  -> Boxity -> TcM (LHsExpr GhcTc)
liftExplicitTuple given tcs args b = do
  resty <- getTypeOrPanic (noLocA $ ExplicitTuple noExtField args b) -- ok
  lifted <- liftTypeTcM tcs resty
  liftExplicitTuple' (bindingType lifted) [] WpHole args
  where
    liftExplicitTuple' :: Type -> [LHsExpr GhcTc] -> HsWrapper
                       -> [HsTupArg GhcTc] -> TcM (LHsExpr GhcTc)
    liftExplicitTuple' resty col w (Present _ e : xs) = do
      e' <- liftMonadicExpr given tcs e
      ty <- getTypeOrPanic e >>= liftTypeTcM tcs -- ok
      let w' = WpTyApp (bindingType ty) <.> w
      liftExplicitTuple' resty (e' : col) w' xs
    liftExplicitTuple' resty col w (Missing (Scaled m ty) : xs) = do
      ty' <- liftTypeTcM tcs ty
      v <- noLocA <$> freshVar (Scaled m ty')
      let arg = noLocA (HsVar noExtField v)
      let w' = WpTyApp (bindingType ty') <.> w
      let (_, _, resty') = splitFunTy resty
      inner <- liftExplicitTuple' (bindingType resty') (arg:col) w' xs
      let lam = mkLam v (Scaled m ty') inner resty'
      mkApp mkNewReturnTh resty [lam]
    liftExplicitTuple' resty col w [] = do
      let exprArgs = reverse col
      dc <- liftIO (getLiftedCon (tupleDataCon b (length exprArgs)) tcs)
      let ce = mkHsWrap w (HsConLikeOut noExtField (RealDataCon dc))
      mkApp mkNewReturnTh resty
        [foldl mkHsApp (noLocA ce) exprArgs]

-- This is for RecordConstructors only.
-- We are interested in lifting the (potential wrapper)
-- and we want to replace the HsConLike with the lifted constructor version.
-- HsConLike is the only sensible option for this PostTcExpr for Haskell2010.
liftConExpr :: TyConMap -> DataCon -> PostTcExpr -> TcM PostTcExpr
liftConExpr tcs dc (XExpr (WrapExpr (HsWrap w _))) = do
    w' <- liftWrapperTcM True tcs w
    return (mkHsWrap w' (HsConLikeOut noExtField (RealDataCon dc)))
liftConExpr _ dc _ = return (HsConLikeOut noExtField (RealDataCon dc))

liftMonadicRecFields :: [Ct] -> TyConMap
                     -> HsRecordBinds GhcTc
                     -> TcM (HsRecordBinds GhcTc)
liftMonadicRecFields given tcs (HsRecFields flds dotdot) =
  flip HsRecFields dotdot <$> mapM (liftMonadicRecField given tcs) flds

liftMonadicRecordUpd :: TyConMap -> RecordUpdTc -> TcM RecordUpdTc
liftMonadicRecordUpd tcs (RecordUpdTc cs intys outtys wrap) = do
  RecordUpdTc <$> mapM conLike cs
              <*> mapM (liftInnerTyTcM tcs) intys
              <*> mapM (liftInnerTyTcM tcs) outtys
              <*> liftWrapperTcM True tcs wrap
  where
    conLike (RealDataCon c) = RealDataCon <$> liftIO (getLiftedCon c tcs)
    conLike p@(PatSynCon _) = do
      reportError (mkMsgEnvelope noSrcSpan neverQualify
        "Pattern synonyms are not supported by the plugin")
      failIfErrsM
      return p

liftMonadicRecordUpdField :: [Ct] -> TyConMap -> LHsRecUpdField GhcTc
                          -> TcM (LHsRecUpdField GhcTc)
liftMonadicRecordUpdField given tcs (L l1 (HsRecField x (L l2 ambOcc) e pun)) = do
  ambOcc' <- liftAmbiguousFieldOcc tcs ambOcc
  e' <- liftMonadicExpr given tcs e
  return (L l1 (HsRecField x (L l2 ambOcc') e' pun))

liftMonadicRecordProjField :: [Ct] -> TyConMap -> LHsRecUpdProj GhcTc
                           -> TcM (LHsRecUpdProj GhcTc)
liftMonadicRecordProjField given tcs (L l1 (HsRecField x lbls e pun)) = do
    e' <- liftMonadicExpr given tcs e
    return (L l1 (HsRecField x lbls e' pun))

liftMonadicRecField :: [Ct] -> TyConMap
                    -> LHsRecField GhcTc (LHsExpr GhcTc)
                    -> TcM (LHsRecField GhcTc (LHsExpr GhcTc))
liftMonadicRecField given tcs (L l1 (HsRecField x (L l2 occ) e pun)) = do
  occ' <- liftFieldOcc tcs occ
  e' <- liftMonadicExpr given tcs e
  return (L l1 (HsRecField x (L l2 occ') e' pun))

-- for some weird reason, the "v" is not a selector function.
-- (It should be according to the doumentation)
-- By looking it up in the type environment again, we fix this.
liftFieldOcc :: TyConMap -> FieldOcc GhcTc -> TcM (FieldOcc GhcTc)
liftFieldOcc tcs (FieldOcc v _) = do
  tenv <- tcg_type_env <$> getGblEnv
  let Just (AnId realV) = lookupTypeEnv tenv (varName v)
  case idDetails realV of
    RecSelId parent _ -> do
      mty <- mkTyConTy <$> getMonadTycon
      stc <- getShareClassTycon
      us <- getUniqueSupplyM
      v' <- liftIO (getLiftedRecSel stc mty us tcs parent v)
      return (FieldOcc v' (noLocA (nameRdrName (varName v'))))
    _ -> panicBndr "Expected RecSel in FieldOcc of Record operation" v

liftAmbiguousFieldOcc :: TyConMap -> AmbiguousFieldOcc GhcTc
                      -> TcM (AmbiguousFieldOcc GhcTc)
liftAmbiguousFieldOcc tcs (Unambiguous v n) = do
  FieldOcc v' n' <- liftFieldOcc tcs (FieldOcc v n)
  return (Unambiguous v' n')
liftAmbiguousFieldOcc tcs (Ambiguous v n) = do
  FieldOcc v' n' <- liftFieldOcc tcs (FieldOcc v n)
  return (Ambiguous v' n')

liftTick :: TyConMap -> CoreTickish -> TcM CoreTickish
liftTick tcs (Breakpoint x i ids) = Breakpoint x i <$> mapM transId ids
  where
    transId v = setVarType v <$> liftTypeTcM tcs (varType v)
liftTick _ t = return t

shareVars :: TyConMap -> [(Var, Var)] -> [Ct] -> LHsExpr GhcTc -> Type
          -> TcM (LHsExpr GhcTc)
shareVars tcs vs evs e' ety = do
  foldM (shareVar ety) e' vs
  where
    -- share v1 >>= \v2 -> e
<<<<<<< HEAD
    shareVar ty e (v1,v2)
      | countVarOcc v2 e <= 1 = return (substitute v1 v2 e)
      | Many <- varMult v2     = do
        let v1e = noLoc (HsVar noExtField (noLoc v1))
        let v1ty = varType v1
        s <- noLoc . HsPar noExtField
          <$> mkAppWith (mkNewShareTh tcs) evs v1ty [v1e]
        mtycon <- getMonadTycon
        let sty = mkTyConApp mtycon [v1ty]
        let v2ty = Scaled (varMult v2) (varType v2)
        let l = noLoc (HsPar noExtField (mkLam (noLoc v2) v2ty e ty))
        mkBind s sty l ty
      -- Interestingly, we know that v1 and v2 do not ocurr more than once in e,
      -- as long as their multiplicity is not Many. Even if the multiplicity
      -- is polymorphic we know this, as the function could not have
      -- such a multiplicity if the function could not be linear in v1/v2.
      | otherwise = return (substitute v1 v2 e)
=======
    shareVar ty e (v1,v2) = do
      let v1e = noLocA (HsVar noExtField (noLocA v1))
      let v1ty = varType v1
      s <- noLocA . HsPar EpAnnNotUsed
        <$> mkAppWith (mkNewShareTh tcs) evs v1ty [v1e]
      mtycon <- getMonadTycon
      let sty = mkTyConApp mtycon [v1ty]
      let v2ty = Scaled (varMult v2) (varType v2)
      let l = noLocA (HsPar EpAnnNotUsed (mkLam (noLocA v2) v2ty e ty))
      mkBind s sty l ty
>>>>>>> 82596d31

shareTopLevel :: Maybe Var -> LHsExpr GhcTc -> TcM (LHsExpr GhcTc)
shareTopLevel Nothing  e = return e
shareTopLevel (Just v) e = do
  let u = varUnique v
  let i = getKey u
  mdl <- tcg_mod <$> getGblEnv
  let s = nameStableString (mkExternalName u mdl (occName v) noSrcSpan)
  mkApp (mkNewShareTop (i, s)) (varType v) [e]

substitute :: Data a => Var -> Var -> a -> a
substitute new old = everywhere (mkT substVar)
 where
    u = varName old
    substVar v = if varName v == u then new else v

{- HLINT ignore "Reduce duplication" -}<|MERGE_RESOLUTION|>--- conflicted
+++ resolved
@@ -1027,36 +1027,23 @@
   foldM (shareVar ety) e' vs
   where
     -- share v1 >>= \v2 -> e
-<<<<<<< HEAD
     shareVar ty e (v1,v2)
       | countVarOcc v2 e <= 1 = return (substitute v1 v2 e)
       | Many <- varMult v2     = do
-        let v1e = noLoc (HsVar noExtField (noLoc v1))
+        let v1e = noLocA (HsVar noExtField (noLocA v1))
         let v1ty = varType v1
-        s <- noLoc . HsPar noExtField
+        s <- noLocA . HsPar EpAnnNotUsed
           <$> mkAppWith (mkNewShareTh tcs) evs v1ty [v1e]
         mtycon <- getMonadTycon
         let sty = mkTyConApp mtycon [v1ty]
         let v2ty = Scaled (varMult v2) (varType v2)
-        let l = noLoc (HsPar noExtField (mkLam (noLoc v2) v2ty e ty))
+        let l = noLocA (HsPar EpAnnNotUsed (mkLam (noLocA v2) v2ty e ty))
         mkBind s sty l ty
       -- Interestingly, we know that v1 and v2 do not ocurr more than once in e,
       -- as long as their multiplicity is not Many. Even if the multiplicity
       -- is polymorphic we know this, as the function could not have
       -- such a multiplicity if the function could not be linear in v1/v2.
       | otherwise = return (substitute v1 v2 e)
-=======
-    shareVar ty e (v1,v2) = do
-      let v1e = noLocA (HsVar noExtField (noLocA v1))
-      let v1ty = varType v1
-      s <- noLocA . HsPar EpAnnNotUsed
-        <$> mkAppWith (mkNewShareTh tcs) evs v1ty [v1e]
-      mtycon <- getMonadTycon
-      let sty = mkTyConApp mtycon [v1ty]
-      let v2ty = Scaled (varMult v2) (varType v2)
-      let l = noLocA (HsPar EpAnnNotUsed (mkLam (noLocA v2) v2ty e ty))
-      mkBind s sty l ty
->>>>>>> 82596d31
 
 shareTopLevel :: Maybe Var -> LHsExpr GhcTc -> TcM (LHsExpr GhcTc)
 shareTopLevel Nothing  e = return e
