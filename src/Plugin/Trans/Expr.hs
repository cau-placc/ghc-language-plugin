{-# LANGUAGE TupleSections     #-}
{-# LANGUAGE OverloadedStrings #-}
{-# LANGUAGE MagicHash         #-}
{-# LANGUAGE TemplateHaskell   #-}
{-|
Module      : Plugin.Trans.Expr
Description : Main lifting transformation for functions and expressions
Copyright   : (c) Kai-Oliver Prott (2020)
Maintainer  : kai.prott@hotmail.de

This module provides the main transformation of our monadic lifting for
functions and expressions to integrate our effect.
-}
module Plugin.Trans.Expr (liftMonadicBinding, liftMonadicExpr) where

import Control.Monad
import Data.Syb
import Data.List
import Data.Tuple.Extra
import Data.Maybe
import Data.Char
import Language.Haskell.Syntax.Extension

import GHC.Plugins
import GHC.Hs.Binds
import GHC.Hs.Extension
import GHC.Hs.Pat
import GHC.Hs.Lit
import GHC.Hs.Type
import GHC.Hs.Expr
import GHC.Core.TyCo.Rep
import GHC.Types.Id.Make
import GHC.Types.TypeEnv
import GHC.Types.Tickish
import GHC.Types.Unique
import GHC.Tc.Types
import GHC.Tc.Solver
import GHC.Tc.Types.Origin
import GHC.Tc.Types.Constraint
import GHC.Tc.Types.Evidence
import GHC.Tc.Utils.Monad
import GHC.Tc.Utils.Env
import GHC.Tc.Utils.Zonk
import GHC.Tc.Utils.TcType
import GHC.Tc.Utils.TcMType
import GHC.Utils.Error
import GHC.Core.ConLike
import GHC.Core.InstEnv
import GHC.Core.Class
import GHC.Data.Bag
import GHC.Parser.Annotation
import GHC.Builtin.PrimOps
import GHC.Builtin.Types.Prim
import GHC.Builtin.Names
import GHC.Iface.Env
import GHC.Int

import Plugin.Trans.Constr
import Plugin.Trans.Record
import Plugin.Trans.Type
import Plugin.Trans.Util
import Plugin.Trans.Var
import Plugin.Trans.Pat
import Plugin.Trans.Class
import Plugin.Trans.FunWiredIn
import Plugin.Trans.CreateSyntax
import Plugin.Trans.DictInstFun
import Plugin.Trans.ConstraintSolver
import Plugin.Effect.Classes (liftE)

-- | Transform the given binding with a monadic lifting to incorporate
-- our nondeterminism as an effect.
-- This function also transforms any nested bindings recursively and
-- thus needs to know whether it is a local binding or not.
-- First  Bool: This is a local binding, swap the Unique for sharing purposes
-- Second Bool: This is a nested AbsBinds, do not insert into type env
liftMonadicBinding :: Bool -> Bool -> [Ct] -> TyConMap -> [ClsInst]
                   -> HsBindLR GhcTc GhcTc
                   -> TcM ([HsBindLR GhcTc GhcTc], [(Var, LocatedN Var)])
liftMonadicBinding lcl _ given tcs _ (FunBind wrap (L b name) eqs ticks) =
  setSrcSpanA b $ addLandmarkErrCtxt ("In the definition of" <+> ppr name) $ do
  -- create the dictionary variables
  let (tvs, c) = collectTyDictArgs wrap
  stc <- getShareClassTycon
  mtc <- getMonadTycon
  ftc <- getFunTycon
  let mty = mkTyConTy mtc
  uss <- replicateM (length tvs) getUniqueSupplyM
  let mkShareTy ty = mkTyConApp stc [mty, ty]
  let evsty = catMaybes $
              zipWith ((. flip Bndr Inferred) . mkShareable mkShareTy) uss tvs
  evs <- mapM freshDictId evsty
  lclEnv <- getLclEnv
  let ctloc = mkGivenLoc topTcLevel UnkSkol lclEnv

  allEvs <- (++evs) <$> liftIO (mapM replaceEv c)
  let cts = mkGivens ctloc allEvs
  let given' = given ++ cts
  (unlifted, _) <- liftIO (removeNondetShareable tcs mtc ftc stc (varType name))
  ty <- liftTypeTcM tcs unlifted
  let name' = setVarType name ty
  let wrapLike = createWrapperLike ty tvs allEvs

  let (_, monotype) = splitInvisPiTysN (length tvs + length c)
                        (instantiateWith (map mkTyVarTy tvs) ty)
  (eqs', con) <- captureConstraints $ liftMonadicEquation
                    (if lcl then Nothing else Just (setVarType name monotype))
                    given' tcs eqs
  lvl <- getTcLevel
  env <- getLclEnv
  u <- getUniqueM
  ref1 <- newTcRef emptyEvBindMap
  ref2 <- newTcRef emptyVarSet
  let bindsVar = EvBindsVar u ref1 ref2

  let impls = mkImplications given' tvs lvl env bindsVar con
  let constraints = WC (listToBag given') impls emptyBag
  wx' <- mkWpLet . EvBinds <$> simplifyTop constraints
  zEnv <- emptyZonkEnv
  binds' <- snd <$> zonkTcEvBinds zEnv (TcEvBinds bindsVar)
  let wx = wx' <.> mkWpLet binds'

  let fullwrap = (wrapLike <.> wx)
  ticks' <- mapM (liftTick tcs) ticks
  return ([FunBind fullwrap (L b name') eqs' ticks'], [])
  where
    replaceEv ev = setVarType ev <$> replaceTyconTy tcs (varType ev)
liftMonadicBinding lcl _ given tcs _ (AbsBinds a b c d e f g)
  -- we do not want to lift dicts or record selectors or other system stuff here
  | all (noSystemNameOrRec . abe_poly) d = do

  -- create the dictionary variables
  stc <- getShareClassTycon
  mty <- mkTyConTy <$> getMonadTycon
  uss <- replicateM (length b) getUniqueSupplyM
  let mkShareTy ty = mkTyConApp stc [mty, ty]
  let evsty = catMaybes $
              zipWith ((. flip Bndr Inferred) . mkShareable mkShareTy) uss b
  evs <- mapM freshDictId evsty
  lclEnv <- getLclEnv
  let ctloc = mkGivenLoc topTcLevel UnkSkol lclEnv

  allEvs <- (++evs) <$> liftIO (mapM replaceEv c)
  let cts = mkGivens ctloc allEvs
  let given' = given ++ cts


  (d', vs) <- unzip <$> mapM liftEx d
  let vs' = catMaybes vs

  -- lift inner bindings
  let bs = map unLoc (bagToList f)
  f' <- listToBag . map noLocA . concat
          <$> mapM (fmap fst . liftMonadicBinding lcl True given' tcs [])
              (foldr (\(n, o, _) -> substitute n o) bs vs')

  -- lift any original evidence that is exported. This is only relevant
  -- for standalone AbsBinds that bind any class parent dictionary
  e' <- mapM (liftEvidence given' tcs)
             (filter isExportedEv (concatMap flattenEv e))
  vs'' <- mapM (\(v1,v2,v3) -> (,,v3)
                    <$> (setVarType v1 <$> liftTypeTcM tcs (varType v1))
                    <*> (setVarType v2 <$> liftTypeTcM tcs (varType v2))) vs'
  return ([AbsBinds a b allEvs d' e' f' g], map (getLocFrom bs) vs'')
  where
    bindingVarMaybe :: HsBindLR GhcTc GhcTc -> Maybe (LocatedN Var)
    bindingVarMaybe (FunBind _ name _ _) = Just name
    bindingVarMaybe _                    = Nothing

    getLocFrom [] _ = error "Variable does not exist"
    getLocFrom (x:xs) (v1, v2, v3)
      | Just (L l name) <- bindingVarMaybe x,
        name == v3 = (v1, L l v2)
      | otherwise  = getLocFrom xs (v1, v2, v3)

    replaceEv ev = setVarType ev <$> replaceTyconTy tcs (varType ev)

    -- Basically do the same as in liftTopTypes, but this time for
    -- both the poly and mono type and for local bindings as well
    liftEx :: ABExport GhcTc -> TcM (ABExport GhcTc, Maybe (Var,Var,Var))
    liftEx (ABE x v1 v2 w p) = do
      -- change unique only for local decls, as only those are shared
      u <- if lcl then getUniqueM else return (varUnique v1)

      -- lift types
      mtycon <- getMonadTycon
      ftycon <- getFunTycon
      stycon <- getShareClassTycon
      us2 <- getUniqueSupplyM

      -- We only want to introduce Shareable constraints for the type
      -- variables bound in this AbsBind, so we manually split off
      -- all type and evidence abstractions bound here.
      -- Then we can do the lifting and stuff.
      -- All of this is only done, when a lifting is even required.
      let v1ty = varType v1
      ty1 <- case splitTyConApp_maybe (snd (splitInvisPiTys v1ty)) of
        Just (tc, _) | tc == mtycon
          -> do
          (unlifted, _) <- liftIO (removeNondetShareable tcs mtycon ftycon stycon v1ty)
          liftTypeTcM tcs unlifted
        _ -> do
          let (bs1, t1) = splitInvisPiTysN (length b + length c) v1ty
          let bs = mapMaybe namedTyCoVarBinder_maybe bs1
          uss <- replicateM (length bs) getUniqueSupplyM
          let mkShareType t' = mkTyConApp stycon [mkTyConTy mtycon, t']
              cons = catMaybes $ zipWith (mkShareable mkShareType) uss bs
          bs1' <- liftIO (mapM (replacePiTy tcs) bs1)
          mkPiTys bs1' . flip (foldr mkInvisFunTyMany) cons
            <$> liftTypeTcM tcs t1

      -- The wrapper w deals with matching the impedence beteween the expected
      -- type of the exported function and the real type that is dictated by
      -- the type and evidence variables.
      -- See note [ABExport wrapper] in GHC.Hs.Binds.
      -- In addition to matching the type applications of the function,
      -- We also have to match the Shareable dictionaries
      -- that have been inserted.
      let (vs, rest) = collectHsWrapBinders w
          vswrap = foldr ((<.>) . WpTyLam) WpHole vs
          bs = map (flip Bndr Inferred) vs
          mkShareType t' = mkTyConApp stycon [mkTyConTy mtycon, t']
      uss <- replicateM (length vs) getUniqueSupplyM
      let cons = catMaybes $ zipWith (mkShareable mkShareType) uss bs
      convs <- mapM freshDictId cons
      let conwrap = foldr (flip (<.>) . WpEvLam) vswrap (reverse convs)
      -- For unused types, we can just apply GHC.Types.Any to them.
      -- For unused evidence, we cannot do this.
      -- Instead we create dummy evidence terms that have the right type
      -- by using unsafeCoerce.
      -- We know that the evidence is unused,
      -- because its type is Shareable Nondet Any.
      dfl <- getDynFlags
      let unsafeCoShare = Cast (mkIntExpr (targetPlatform dfl) 0)
            (mkUnivCo (PluginProv "unsafe") Representational
              intTy (mkShareType (anyTypeOfKind liftedTypeKind)))
      let ovs = repeat unsafeCoShare
      let evs = reverse $ zipWith ((,) . mkTyVarTy) vs convs
      let conapp = mkEvWrapSimilar rest ovs evs

      -- lift the mono type and create the new variables.
      ty2 <- liftIO (liftTypeIfRequired stycon ftycon mtycon us2 tcs (varType v2))
      let v2' = setVarType v2 ty2
      let v1' = setVarType v1 ty1
      -- also (possibly) change unique for sharing
      let v1u = setVarUnique v1' u

      return ( ABE x v1u v2' (conwrap <.> (conapp <.> rest)) p
             , Just (setVarUnique v1 u, v1, v2) )

    -- Do not lift any system stuff, except instance fun definitions ($c) and
    -- class default methods ($dm).
    noSystemNameOrRec v = case occNameString (occName v) of
      n | "$con2tag_" `isPrefixOf` n -> True
        | "$maxtag"   `isPrefixOf` n -> True
        | "$tag2con"  `isPrefixOf` n -> True
      '$':'c':_                      -> True
      '$':'d':'m':_                  -> True
      '$':xs@(_:_) | any isAlpha xs  -> False
      _                              -> not (isRecordSelector v)

    flattenEv (TcEvBinds _) = []
    flattenEv (EvBinds ebs) = bagToList ebs
    isExportedEv (EvBind v _ _) = any ((==v) . abe_mono) d
liftMonadicBinding _ _ _ tcs clsInsts bind@(AbsBinds _ _ _ d _ _ _)
  | all (isDictFun . abe_poly) d =
    maybe ([bind], []) ((,[]) . (:[]))
      <$> liftDictInstFun bind tcs clsInsts
  where
    isDictFun v = case occNameString (occName v) of
      '$':'f':_ -> True
      _         -> False
liftMonadicBinding _ _ _ tcs _ bind@(AbsBinds _ _ _ d _ _ _)
  | all (isRecordSelector . abe_poly) d =
    maybe ([bind], []) ((,[]) . (:[bind])) -- do not throw away the old selector
      <$> liftRecordSel tcs bind
liftMonadicBinding _ _ _ tcs _ (VarBind x1 name e1)
  -- This is the error binding for an unimplemented type class function.
  -- Anything like $c... = noMethodBindingError @ 'LiftedRep @ ty "..."#,
  | '$':'c':_ <- occNameString (occName name) = do
    let (wrap, e1') = case e1 of
                        L _ (XExpr (WrapExpr (HsWrap w e))) -> (w     , e)
                        L _ e                               -> (WpHole, e)
    case e1' of
      HsApp x2 (L l3 (XExpr (WrapExpr (HsWrap (WpCompose w1 w2) e2)))) e3 -> do
        mtycon <- getMonadTycon
        stycon <- getShareClassTycon
        -- Look at the number of abstractions in wrap.
        -- Those abstractions correspond to the vars bound in the instance head.
        -- Only for those we want Shareable.
        -- But only if the type is not lifted already.
        let numBinders = length (fst (collectHsWrapBinders wrap))
        let ty = varType name
        (ty', bndrs) <- case splitTyConApp_maybe (snd (splitInvisPiTys ty)) of
          Just (tc, _) | tc == mtycon
            -> (,[]) <$> liftIO (replaceTyconTy tcs ty)
          _ -> do
            let (bs1, ty1) = splitInvisPiTysN numBinders ty
                bs = mapMaybe namedTyCoVarBinder_maybe bs1
            uss <- replicateM (length bs) getUniqueSupplyM
            let mkShareType t' = mkTyConApp stycon [mkTyConTy mtycon, t']
                cons = catMaybes $ zipWith (mkShareable mkShareType) uss bs
            bs1' <- liftIO (mapM (replacePiTy tcs) bs1)
            (,cons) . mkPiTys bs1' . flip (foldr mkInvisFunTyMany) cons
              <$> liftTypeTcM tcs ty1

        let name' = setVarType name ty'
        wrap' <- createAbstractionWrapperWith wrap bndrs
        w1' <- liftErrorWrapper tcs w1
        w2' <- liftErrorWrapper tcs w2
        let e1'' = HsApp x2 (L l3 (mkHsWrap (WpCompose w1' w2') e2)) e3
        return ([VarBind x1 name' (noLocA (mkHsWrap wrap' e1''))], [])
      _ -> panicAny "Unexpected layout of unimplemented method error expr" e1'
liftMonadicBinding _ _ _ _ _ a = return ([a], [])

-- The variables introduced here are guaranteed to be unused.
-- We just need to match the expected type.
createAbstractionWrapperWith :: HsWrapper -> [Type] -> TcM HsWrapper
createAbstractionWrapperWith w [] = return w
createAbstractionWrapperWith w (ty : tys) = do
  v <- freshDictId ty
  createAbstractionWrapperWith (w <.> WpEvLam v) tys

liftEvidence :: [Ct] -> TyConMap -> EvBind -> TcM TcEvBinds
liftEvidence given tcs (EvBind v _ _) = do
  -- Re-create constraints with the lifted constraint type
  -- This is only used for class parent dictionaries,
  -- so this is never a coercion that needs to be solved
  ty <- liftTypeTcM tcs (varType v)
  loc <- getCtLocM (OccurrenceOf (varName v)) Nothing
  let dst = EvVarDest (setVarType v ty)
  let cts = [CNonCanonical (CtWanted ty dst WDeriv loc)]
  -- solve them
  EvBinds <$> simplifyTop (WC (listToBag (cts ++ given)) emptyBag emptyBag)

liftLocalBinds :: [Ct] -> TyConMap -> HsLocalBinds GhcTc
               -> TcM (HsLocalBinds GhcTc, [(Var, LocatedN Var)])
liftLocalBinds given tcs (HsValBinds x b) = do
  (b', vs) <- liftValBinds given tcs b
  return (HsValBinds x b', vs)
liftLocalBinds _ _ b@(HsIPBinds _ _) = do
  reportError (mkMsgEnvelope noSrcSpan neverQualify
    "Implicit parameters are not supported by the plugin")
  failIfErrsM
  return (b, [])
liftLocalBinds _ _ b = return (b, [])

liftValBinds :: [Ct] -> TyConMap -> HsValBindsLR GhcTc GhcTc
             -> TcM (HsValBindsLR GhcTc GhcTc, [(Var, LocatedN Var)])
liftValBinds _ _ bs@ValBinds {} =
  panicAny "Untyped bindings are not expected after TC" bs
liftValBinds given tcs (XValBindsLR (NValBinds bs _)) = do
  (bs', vss) <- unzip <$> mapM liftNV bs
  return (XValBindsLR (NValBinds bs' []), concat vss)
  where
    liftNV :: (RecFlag, LHsBinds GhcTc)
           -> TcM ((RecFlag, LHsBinds GhcTc), [(Var, LocatedN Var)])
    liftNV (rf, b) = do
      let bs1 = map unLoc (bagToList b)
      (bs2, vss) <- first (map noLocA . concat) . unzip <$>
        mapM (liftMonadicBinding True False given tcs []) bs1
      return ((rf, listToBag bs2), concat vss)

liftMonadicEquation :: Maybe Var -> [Ct] -> TyConMap
                    -> MatchGroup GhcTc (LHsExpr GhcTc)
                    -> TcM (MatchGroup GhcTc (LHsExpr GhcTc))
liftMonadicEquation mv given tcs (MG a (L b alts) c) = do
  a'@(MatchGroupTc _ res) <- liftMGTc tcs a
  alts' <- mapM (liftMonadicAlt mv given tcs res) alts
  return (MG a' (L b alts') c)

liftMGTc :: TyConMap -> MatchGroupTc -> TcM MatchGroupTc
liftMGTc tcs (MatchGroupTc args res) = do
  res' <- liftTypeTcM tcs res
  args' <- mapM (\(Scaled m ty) -> Scaled m <$> liftTypeTcM tcs ty) args
  return (MatchGroupTc args' res')

liftMonadicAlt :: Maybe Var -> [Ct] -> TyConMap -> Type
               -> LMatch GhcTc (LHsExpr GhcTc)
               -> TcM (LMatch GhcTc (LHsExpr GhcTc))
liftMonadicAlt mv given tcs resty (L a (Match b c d rhs)) = do
  (d', s) <- unzip <$> mapM (liftPattern tcs) d
  rhs' <- liftMonadicRhs mv (concat s) given tcs resty rhs
  return (L a (Match b c d' rhs'))

liftMonadicRhs :: Maybe Var -> [(Var, LocatedN Var)] -> [Ct] -> TyConMap
               -> Type -> GRHSs GhcTc (LHsExpr GhcTc)
               -> TcM (GRHSs GhcTc (LHsExpr GhcTc))
liftMonadicRhs mv s given tcs resty (GRHSs a grhs b) = do
  grhs' <- mapM (liftMonadicGRhs mv s given tcs resty) grhs
  return (GRHSs a grhs' b)

liftMonadicGRhs :: Maybe Var -> [(Var, LocatedN Var)] -> [Ct] -> TyConMap
                -> Type -> LGRHS GhcTc (LHsExpr GhcTc)
                -> TcM (LGRHS GhcTc (LHsExpr GhcTc))
liftMonadicGRhs mv s given tcs bdyty (L a (GRHS b c body)) = do
  body' <- liftMonadicExpr given tcs body
  body'' <- shareVars tcs s given body' bdyty
  L a . GRHS b c <$> shareTopLevel mv body''

liftMonadicExpr :: [Ct] -> TyConMap -> LHsExpr GhcTc
                -> TcM (LHsExpr GhcTc)
liftMonadicExpr given tcs (L _ (HsVar _ (L _ v))) = do
  dtt <- tcLookupId =<< lookupOrig gHC_PRIM ( mkVarOcc "dataToTag#" )
  liftVarWithWrapper given tcs WpHole v (varUnique dtt)
liftMonadicExpr given tcs (L _ (XExpr (WrapExpr (HsWrap w (HsVar _ (L _ v)))))) = do
  dtt <- tcLookupId =<< lookupOrig gHC_PRIM ( mkVarOcc "dataToTag#" )
  liftVarWithWrapper given tcs w v (varUnique dtt)
liftMonadicExpr _    _    e@(L _ (HsLit _ (HsIntPrim _ _))) = do
  conE <- liftQ [| I# |]
  let conty = mkVisFunTyMany intPrimTy intTy
  lit <- mkApp (mkNewAny conE) conty [e]
  mkApp mkNewReturnTh intTy [noLocA (HsPar EpAnnNotUsed lit)]
liftMonadicExpr _    tcs e@(L _ HsLit{}) = do
  ty <- getTypeOrPanic e -- ok
  lifted <- mkApp mkNewReturnTh ty [e]
  ty' <- liftIO (replaceTyconTy tcs ty)
  res <- mkApp (mkNewLiftETh ty) ty' [lifted]
  return $ noLocA $ HsPar EpAnnNotUsed res
liftMonadicExpr given tcs (L l (HsOverLit _ lit)) =
  case ol_witness lit of
    -- if this is geniunely a Double or Float, just wrap it with return
    e@(HsApp _ (L _ (HsConLikeOut _ (RealDataCon dc))) _)
      | dc == doubleDataCon || dc == floatDataCon -> do
        ty <- getTypeOrPanic (noLocA e) -- ok
        mkApp mkNewReturnTh ty [noLocA e]
    -- otherwise, just lift the witness
    _ -> liftMonadicExpr given tcs (L l (ol_witness lit))
liftMonadicExpr given tcs (L l (HsLam _ mg)) =
  liftLambda given tcs l Nothing mg
liftMonadicExpr given tcs (L l (HsLamCase _ mg)) =
  liftLambda given tcs l Nothing mg
liftMonadicExpr _ tcs (L _ (HsConLikeOut _ (RealDataCon c)))
  | c == intDataCon = do
    idExp <- liftQ [| return id |]
    mtycon <- getMonadTycon
    let ty = mkTyConApp mtycon [mkTyConApp mtycon [intTy] `mkVisFunTyMany`
                                mkTyConApp mtycon [intTy]]
    mkApp (mkNewAny idExp) ty []
  | otherwise = do
    c' <- liftIO (getLiftedCon c tcs)
    let tys = dataConOrigArgTys c'
    let stricts = dataConImplBangs c'
    e <- fst <$> mkConLam tcs Nothing c' (zip tys stricts) []
    return $ noLocA $ HsPar EpAnnNotUsed e
liftMonadicExpr _ tcs (L _ (XExpr (WrapExpr (HsWrap w (HsConLikeOut _ (RealDataCon c))))))
  | c == intDataCon = do
    idExp <- liftQ [| return id |]
    mtycon <- getMonadTycon
    let ty = mkTyConApp mtycon [mkTyConApp mtycon [intTy] `mkVisFunTyMany`
                                mkTyConApp mtycon [intTy]]
    mkApp (mkNewAny idExp) ty []
  | otherwise = do
    c' <- liftIO (getLiftedCon c tcs)
    w' <- liftWrapperTcM True tcs w
    let (apps, absts) = collectTyApps w'
        realApps = drop (length absts) apps
    let tys = conLikeInstOrigArgTys (RealDataCon c') realApps
    let stricts = dataConImplBangs c'
    e <- fst <$> mkConLam tcs (Just w') c' (zip tys stricts) []
    return $ noLocA $ HsPar EpAnnNotUsed e
liftMonadicExpr given tcs (L _ (OpApp _ e1 op e2)) = do
  -- e1 `op` e2
  -- -> (op `appFL` e1) `appFL` e2
  opty1 <- getTypeOrPanic op >>= liftTypeTcM tcs -- ok
  e1' <- liftMonadicExpr given tcs e1
  op' <- liftMonadicExpr given tcs op
  e2' <- liftMonadicExpr given tcs e2
  ftc <- getFunTycon
  mtc <- getMonadTycon
  let (argty1, opty2) = splitMyFunTy mtc ftc $ bindingType opty1
  let (argty2, _    ) = splitMyFunTy mtc ftc $ bindingType opty2
  e1'' <- mkFuncApp given op' opty1 e1' argty1
  let bracketed = noLocA (HsPar EpAnnNotUsed e1'')
  e2'' <- mkFuncApp given bracketed opty2 e2' argty2
  return $ noLocA $ HsPar EpAnnNotUsed e2''
liftMonadicExpr given tcs (L _ (HsApp _ fn ex)) = do
  -- e1 e2
  -- -> e1 `appFL` e2
  fn' <- liftMonadicExpr given tcs fn
  ex' <- liftMonadicExpr given tcs ex
  funty <- getTypeOrPanic fn >>= liftTypeTcM tcs
  ftc <- getFunTycon
  mtc <- getMonadTycon
  let (argty, _) = splitMyFunTy mtc ftc $ bindingType funty
  res <- mkFuncApp given fn' funty ex' argty
  return $ noLocA $ HsPar EpAnnNotUsed res
liftMonadicExpr given tcs (L _ (HsAppType _ e _)) =
  liftMonadicExpr given tcs e
liftMonadicExpr given tcs (L l (NegApp _ e (SyntaxExprTc n ws w))) =
  liftMonadicExpr given tcs (L l (mkHsWrap w
    (HsApp EpAnnNotUsed (noLocA n) (fmap (mkHsWrap (head ws)) e))))
liftMonadicExpr _ _ (L _ (NegApp _ _ NoSyntaxExprTc)) = undefined
liftMonadicExpr given tcs (L l (HsPar x e)) =
  L l . HsPar x <$> liftMonadicExpr given tcs e
liftMonadicExpr _ _ e@(L _ (SectionL _ _ _)) = do
  panicAny "Sections should have been desugared by GHC already" e
liftMonadicExpr _ _ e@(L _ (SectionR _ _ _)) =
  panicAny "Sections should have been desugared by GHC already" e
liftMonadicExpr given tcs (L _ (ExplicitTuple _ args b)) =
  liftExplicitTuple given tcs args b
liftMonadicExpr _    _   e@(L _ ExplicitSum {}) = do
  reportError (mkMsgEnvelope (getLocA e) neverQualify
    "Unboxed sum types are not supported by the plugin")
  failIfErrsM
  return e
liftMonadicExpr given tcs (L l (HsCase _ scr br)) = do
  br'@(MG (MatchGroupTc _ ty2) _ _) <- liftMonadicEquation Nothing given tcs br
  scr' <- liftMonadicExpr given tcs scr
  ty1 <- getTypeOrPanic scr >>= liftTypeTcM tcs -- ok
  let cse = L l $ HsLamCase EpAnnNotUsed br'
  mkBind scr' ty1 (noLocA $ HsPar EpAnnNotUsed cse) ty2
liftMonadicExpr given tcs (L l (HsIf _ e1 e2 e3)) = do
  -- if e1 then e2 else e3
  -- -> e1 >>= \case { True -> e2; _ -> e3 }
  e1' <- liftMonadicExpr given tcs e1
  e2' <- liftMonadicExpr given tcs e2
  e3' <- liftMonadicExpr given tcs e3
  ty1' <- getTypeOrPanic e1 >>= liftTypeTcM tcs -- ok
  ty2' <- getTypeOrPanic e2 >>= liftTypeTcM tcs -- ok
  let ty1 = bindingType ty1'
  v <- noLocA <$> freshVar (Scaled Many ty1)
  let ife = HsIf noExtField (noLocA (HsVar noExtField v)) e2' e3'
  let alt = mkSimpleAlt LambdaExpr (noLocA ife) [noLocA (VarPat noExtField v)]
  let mgtc = MatchGroupTc [Scaled Many ty1] ty2'
  let mg = MG mgtc (noLocA [noLocA alt]) Generated
  mkBind e1' ty1' (noLocA $ HsPar EpAnnNotUsed $ L l $ HsLam noExtField mg) ty2'
liftMonadicExpr _ _ e@(L _ (HsMultiIf _ _)) =
  panicAny "Multi-way if should have been desugared before lifting" e
liftMonadicExpr given tcs (L l (HsLet x bs e)) = do
  -- Lift local binds first, so that they end up in the type environment.
  (bs', vs) <- liftLocalBinds given tcs bs
  e' <- liftMonadicExpr given tcs e
  ety <- getTypeOrPanic e >>= liftTypeTcM tcs -- ok
  e'' <- shareVars tcs vs given e' ety
  return (L l (HsLet x bs' e''))
liftMonadicExpr given tcs (L l1 (HsDo x ctxt (L l2 stmts))) = do
  x' <- liftTypeTcM tcs x
  printAny "x'" x'
  -- Because ListComp are not overloadable,
  -- we have to change them to MonadComp.
  let ctxtSwitch | ListComp <- ctxt = True
                 | otherwise        = False
  let ctxt' | ctxtSwitch = MonadComp
            | otherwise  = ctxt
  stmts' <- liftMonadicStmts ctxt' ctxtSwitch x' given tcs stmts
  return (L l1 (HsDo x' ctxt' (L l2 stmts')))
liftMonadicExpr given tcs (L _ (ExplicitList ty es)) = do
  -- [e1, ..., en]
  -- -> return (Cons e1 (return (Cons ... (return (Cons en (return Nil))))))
  em <- mkEmptyList ty tcs
  liftedTy <- liftInnerTyTcM tcs (mkListTy ty) -- ok
  nil <- mkApp mkNewReturnTh liftedTy [em]
  if null es
    then return nil
    else do
      es' <- mapM (liftMonadicExpr given tcs) es
      cons <- mkConsList ty tcs
      let mkCons e1 e2 = let e' = mkHsApp (mkHsApp cons e1) e2
                         in mkApp mkNewReturnTh liftedTy [e']
      foldrM mkCons nil es'
liftMonadicExpr given tcs (L l1 (RecordCon ce (L l2 (RealDataCon c)) fs)) = do
  c' <- liftIO (getLiftedCon c tcs)
  ce' <- liftConExpr tcs c' ce
  fs' <- liftMonadicRecFields given tcs fs
  let e = L l1 (RecordCon ce' (L l2 (RealDataCon c')) fs')
  if isNewTyCon (dataConTyCon c')
    then return e
    else getTypeOrPanic e >>= flip (mkApp mkNewReturnTh) [e] -- ok
liftMonadicExpr _ _ e@(L _ (RecordCon _ (L _ (PatSynCon _)) _)) = do
  reportError (mkMsgEnvelope (getLocA e) neverQualify
    "Pattern synonyms are not supported by the plugin")
  failIfErrsM
  return e
liftMonadicExpr given tcs (L l (RecordUpd rtc e fs)) = do
  rtc'@(RecordUpdTc (c:_) inty outty _)  <- liftMonadicRecordUpd tcs rtc
  e' <- liftMonadicExpr given tcs e
  fs' <- either (fmap Left . mapM (liftMonadicRecordUpdField given tcs))
                (fmap Right . mapM  (liftMonadicRecordProjField given tcs))
                fs
  let vty = conLikeResTy c inty
  v <- noLocA <$> freshVar (Scaled Many vty)
  let upd = L l (RecordUpd rtc' (noLocA (HsVar noExtField v)) fs')
  let updTy = conLikeResTy c outty
  let updLam = mkLam v (Scaled Many vty) upd updTy
  mkApp (mkNewFmapTh vty) updTy [updLam, e']
liftMonadicExpr given tcs (L _ (ExprWithTySig _ e _)) =
  liftMonadicExpr given tcs e
liftMonadicExpr given tcs (L _ (ArithSeq x Nothing i)) =
  liftMonadicExpr given tcs (foldl mkHsApp (noLocA x) (arithSeqArgs i))
liftMonadicExpr _ _ e@(L _ (ArithSeq _ (Just _) _)) = do
  reportError (mkMsgEnvelope (getLocA e) neverQualify
    "Overloaded lists are not supported by the plugin")
  failIfErrsM
  return e
liftMonadicExpr given tcs (L l (HsPragE x (HsPragSCC a b c) e)) =
  L l . HsPragE x (HsPragSCC a b c) <$> liftMonadicExpr given tcs e
liftMonadicExpr _ _ e@(L _ (HsBracket _ _)) = do
  reportError (mkMsgEnvelope (getLocA e) neverQualify
    "Template Haskell and Quotation are not supported by the plugin")
  failIfErrsM
  return e
liftMonadicExpr _ _ e@(L _ (HsSpliceE _ _)) = do
  reportError (mkMsgEnvelope (getLocA e) neverQualify
    "Template Haskell and Quotation are not supported by the plugin")
  failIfErrsM
  return e
liftMonadicExpr _ _ e@(L _ (HsTcBracketOut _ _ _ _)) = do
  reportError (mkMsgEnvelope (getLocA e) neverQualify
    "Template Haskell and Quotation are not supported by the plugin")
  failIfErrsM
  return e
liftMonadicExpr _ _ e@(L _ (HsProc _ _ _)) = do
  reportError (mkMsgEnvelope (getLocA e) neverQualify
    "Arrow notation is not supported by the plugin")
  failIfErrsM
  return e
liftMonadicExpr given tcs (L l (HsStatic x e)) =
  L l . HsStatic x <$> liftMonadicExpr given tcs e
liftMonadicExpr given tcs (L l (HsTick a tick e)) = do
  (L l .) . HsTick a <$> liftTick tcs tick <*> liftMonadicExpr given tcs e
liftMonadicExpr given tcs (L l (HsBinTick a b c e)) =
  L l . HsBinTick a b c <$> liftMonadicExpr given tcs e
liftMonadicExpr given tcs (L l (XExpr (WrapExpr (HsWrap w e)))) = do
  e' <- unLoc <$> liftMonadicExpr given tcs (L l e)
  w' <- liftWrapperTcM True tcs w
  return (L l (mkHsWrap w' e'))
liftMonadicExpr _ _ (L _ (HsUnboundVar _ _)) = undefined
liftMonadicExpr _ _ (L _ (HsRecFld _ _)) = undefined
liftMonadicExpr _ _ (L _ (HsOverLabel _ _)) = undefined
liftMonadicExpr _ _ (L _ (HsIPVar _ _)) = undefined
liftMonadicExpr _ _ (L _ (HsRnBracketOut _ _ _)) = undefined
liftMonadicExpr _ _ (L _ (HsConLikeOut _ _)) = undefined
liftMonadicExpr _ _ (L _ (XExpr (ExpansionExpr _))) = undefined
liftMonadicExpr _ _ (L (SrcSpanAnn _ _) (HsGetField _ _ _)) = undefined
liftMonadicExpr _ _ (L (SrcSpanAnn _ _) (HsProjection _ _)) = undefined


liftMonadicStmts :: HsStmtContext GhcRn -> Bool -> Type -> [Ct] -> TyConMap
                 -> [ExprLStmt GhcTc] -> TcM [ExprLStmt GhcTc]
liftMonadicStmts _ _ _ _ _ [] = return []
liftMonadicStmts ctxt ctxtSwitch ty given tcs (s:ss) = do
  (s', vs) <- liftMonadicStmt s
  ss' <- liftMonadicStmts ctxt ctxtSwitch ty given tcs ss
  if null vs
    then return (s':ss')
    else do
      e <- shareVars tcs vs given (noLocA (HsDo ty ctxt (noLocA ss'))) ty
      return [s', noLocA (LastStmt noExtField e Nothing NoSyntaxExprTc)]
  where
    liftMonadicStmt :: ExprLStmt GhcTc
                    -> TcM (ExprLStmt GhcTc, [(Var, LocatedN Var)])
    liftMonadicStmt (L l (LastStmt x e a r)) = do
      e' <- liftMonadicExpr given tcs e
      r' <- if synExprExists r
              then trans1 r
              else return r
      return (L l (LastStmt x e' a r'), [])
    liftMonadicStmt (L l (BindStmt (XBindStmtTc b x m f) p e)) = do
      -- p is definitely just a varPat and f is NoSyntaxExprTc or Nothing
      (p', vs) <- liftPattern tcs p
      e' <- liftMonadicExpr given tcs e
      x' <- liftTypeTcM tcs x
      b' <- transBind b
      return (L l (BindStmt (XBindStmtTc b' x' m f) p' e'), vs)
    liftMonadicStmt (L _ (ApplicativeStmt _ _ _)) = do
      reportError (mkMsgEnvelope (getLocA s) neverQualify
        "Applicative do-notation is not supported by the plugin")
      failIfErrsM
      return (s, [])
    liftMonadicStmt (L l (BodyStmt x e se g)) = do
      x' <- liftTypeTcM tcs x
      e' <- liftMonadicExpr given tcs e
      se' <- trans2 se
      g' <- if synExprExists g
              then trans1 g
              else return g
      return (L l (BodyStmt x' e' se' g'), [])
    liftMonadicStmt (L l (LetStmt x bs)) = do
      (bs', vs) <- liftLocalBinds given tcs bs
      let f = setVarType <*> (bindingType . varType)
      let typeCorrected = map (\(a, L l' b) -> (f a, L l' (f b))) vs
      return (L l (LetStmt x bs'), typeCorrected)
    liftMonadicStmt (L _ (ParStmt _ _ _ _)) = do
      reportError (mkMsgEnvelope (getLocA s) neverQualify
        "Parallel list comprehensions are not supported by the plugin")
      failIfErrsM
      return (s, [])
    liftMonadicStmt (L _ (TransStmt _ _ _ _ _ _ _ _ _)) = do
      reportError (mkMsgEnvelope (getLocA s) neverQualify
        "Transformative list comprehensions are not supported by the plugin")
      failIfErrsM
      return (s, [])
    liftMonadicStmt (L _ (RecStmt _ _ _ _ _ _ _)) = do
      reportError (mkMsgEnvelope (getLocA s) neverQualify
        "Recursive do-notation is not supported by the plugin")
      failIfErrsM
      return (s, [])


    synExprExists NoSyntaxExprTc = False
    synExprExists _              = True

    trans1 (SyntaxExprTc e ws w) = do
      e1 <- liftMonadicExpr given tcs (noLocA (mkHsWrap w e))
      e1ty <- getTypeOrPanic (noLocA e) >>= liftTypeTcM tcs -- ok
      mtc <- getMonadTycon
      ftc <- getFunTycon
      let (ty1, ty2) = splitMyFunTy mtc ftc (bindingType e1ty)
      e2 <- mkApp (mkNewApply1 (bindingType ty1)) (bindingType ty2) [e1]
      ws' <- mapM (liftWrapperTcM True tcs) ws
      return (SyntaxExprTc (unLoc e2) ws' WpHole)
    trans1 NoSyntaxExprTc = return NoSyntaxExprTc

    transBind (SyntaxExprTc e ws w) = do
      e1 <- liftMonadicExpr given tcs (noLocA (mkHsWrap w e))
      e1ty <- getTypeOrPanic (noLocA e) >>= liftTypeTcM tcs -- ok
      mtc <- getMonadTycon
      ftc <- getFunTycon
      let (ty1, restty) = splitMyFunTy mtc ftc (bindingType e1ty)
      let (ty2, ty3) = splitMyFunTy mtc ftc (bindingType restty)
      e2 <- mkApp (mkNewApply2Unlifted (bindingType ty1) (bindingType ty2))
                  (bindingType ty3) [e1]
      ws' <- mapM (liftWrapperTcM True tcs) ws
      return (SyntaxExprTc (unLoc e2) ws' WpHole)
    transBind NoSyntaxExprTc = return NoSyntaxExprTc

    trans2 (SyntaxExprTc e ws w) = do
      e1 <- liftMonadicExpr given tcs (noLocA (mkHsWrap w e))
      e1ty <- getTypeOrPanic (noLocA e) >>= liftTypeTcM tcs -- ok
      mtc <- getMonadTycon
      ftc <- getFunTycon
      let (ty1, restty) = splitMyFunTy mtc ftc (bindingType e1ty)
      let (ty2, ty3) = splitMyFunTy mtc ftc (bindingType restty)
      e2 <- mkApp (mkNewApply2 (bindingType ty1) (bindingType ty2))
                  (bindingType ty3) [e1]
      ws' <- mapM (liftWrapperTcM True tcs) ws
      return (SyntaxExprTc (unLoc e2) ws' WpHole)
    trans2 NoSyntaxExprTc = return NoSyntaxExprTc

liftLambda :: [Ct] -> TyConMap -> SrcSpanAnnA
           -> Maybe Type -> MatchGroup GhcTc (LHsExpr GhcTc)
           -> TcM (LHsExpr GhcTc)
liftLambda given tcs l _ mg = do
  mg'@(MG (MatchGroupTc [Scaled _ arg] res) _ _)
    <- liftMonadicEquation Nothing given tcs mg
  let e = L l (HsLam noExtField mg')
  mkApp (mkNewReturnFunTh arg) res [noLocA (HsPar EpAnnNotUsed e)]

-- We need to pay special attention to a lot of different kinds of variables.
-- Most of those kinds can be treated sinilarly (see below), but for
-- record selectors, we need a different approach.
liftVarWithWrapper :: [Ct] -> TyConMap -> HsWrapper -> Var -> Unique
                   -> TcM (LHsExpr GhcTc)
liftVarWithWrapper given tcs w v dttKey
  | varUnique v == tagToEnumKey = do
    let appliedType = head $ fst $ collectTyApps w
    liftedType <- liftTypeTcM tcs appliedType
    -- tagToEnum :: Int# -> tyApp in w
    -- returnFunc (\flint ndint -> ndint >>= \(I# i) -> liftE (tagToEnum @w i)))
    lam <- liftQ [| \ttenum ndint -> ndint >>=
                    (\(I# i) -> liftE (return (ttenum i))) |]
    mtycon <- getMonadTycon
    let argty = mkTyConApp mtycon [intTy]
    let resty = liftedType
    let ety = (intPrimTy `mkVisFunTyMany` appliedType)
                `mkVisFunTyMany` argty `mkVisFunTyMany` resty
    let tte = noLocA (mkHsWrap w (HsVar noExtField (noLocA v)))
    e <- noLocA . HsPar EpAnnNotUsed <$> mkApp (mkNewAny lam) ety [tte]
    mkApp (mkNewReturnFunTh argty) resty [e]
  | varUnique v == dttKey = do
    let appliedType = head $ fst $ collectTyApps w
    liftedType <- liftTypeTcM tcs appliedType
    -- dataToTagKey :: tyApp in w -> Int#
    -- returnFunc (\x -> x >>= \x' -> return (I# (dataToTagKey @w x')))
    lam <- liftQ [| \dtt x -> x >>= (\x' -> return (I# (dtt x'))) |]
    mtycon <- getMonadTycon
    w' <- liftWrapperTcM True tcs w
    let argty = liftedType
    let resty = mkTyConApp mtycon [intTy]
    let ety = (bindingType liftedType `mkVisFunTyMany` intPrimTy)
               `mkVisFunTyMany` argty `mkVisFunTyMany` resty
    let dtt = noLocA (mkHsWrap w' (HsVar noExtField (noLocA v)))
    e <- noLocA . HsPar EpAnnNotUsed <$> mkApp (mkNewAny lam) ety [dtt]
    mkApp (mkNewReturnFunTh argty) resty [e]
  | isRecordSelector v = do
    -- lift type
    mtc <- getMonadTycon
    let mty = mkTyConTy mtc
    stc <- getShareClassTycon
    ftc <- getFunTycon
    w' <- liftWrapperTcM True tcs w
    us <- getUniqueSupplyM

    let (apps, abstrs) = collectTyApps w'
    let realApps = drop (length abstrs) apps
    let (arg, res) = splitMyFunTy mtc ftc (instantiateWith realApps (varType v))

    let p = sel_tycon (idDetails v)
    v' <- liftIO (getLiftedRecSel stc ftc mty us tcs p v)

    let vExpr = noLocA (mkHsWrap w' (HsVar noExtField (noLocA v')))
    e <- case p of
      RecSelData tc
        -- translate any newtype  record selector "sel" to "return (fmap sel)"
        | isNewTyCon tc -> mkApp (mkNewFmapTh arg) res [vExpr]
        -- translate any datatype record selector "sel" to "return (>>= sel)"
      _                 -> do
        thE <- liftQ [| flip (>>=) |]
        bind <- mkApp (mkNewBindTh arg) (bindingType res) []
        bindTy <- getTypeOrPanic bind
        let thEty = bindTy -- TODO
        mkApp (mkNewAny thE) thEty [bind]
    ety <- getTypeOrPanic e -- ok
    mkApp mkNewReturnTh ety [noLocA (HsPar EpAnnNotUsed e)]
  | otherwise          = do
  -- lift type
  w' <- liftWrapperTcM True tcs w
  stc <- getShareClassTycon
  mtc <- getMonadTycon
  ftc <- getFunTycon
  (unlifted, _) <- liftIO (removeNondetShareable tcs mtc ftc stc (varType v))
  ty' <- liftTypeTcM tcs unlifted

  let (apps, absts) = collectTyApps w'
  let abstsWrap = foldr ((<.>) . WpTyLam) WpHole absts

  -- 1. If it is a typeclass operation, we re-create it from scratch to get
  --    the unfolding information right.
  -- 2. If it is a default method,
  --    we have to set the correct type and
  --    switch to the correct default method.
  --    For a non-builtin default method,
  --    we have to make some adjustments to the lifting.
  -- 3. If it is a LclId, just use the lifted type.
  -- 4. If it is one of a specific set of methods from the Prelude
  --    (due to deriving), we have to switch to the correct method.
  --    This falls back to just returning the current identifier,
  --    If no replacement function is found.
  let mv' | ClassOpId cls <- idDetails v = do
            cls' <- liftIO (getLiftedClass cls tcs)
            -- lookup the corresponding new name for the selector
            let sels = map idName (classAllSelIds cls)
                sels' = map idName (classAllSelIds cls')
            case find ((== varName v) . fst) (zip sels [0..]) of
              Just (_, idx) -> return (mkDictSelId (sels' !! idx) cls')
              Nothing -> panicAny "Class mismatch for built-in class" cls'
          | '$':'d':'m':_ <- occNameString (occName v) = do
            -- Split the type to get the class that this is the default method
            -- for, and look up the new version of that class.
            let tc = tyConAppTyCon (funArgTy (snd (splitForAllTyCoVars (varType v))))
            tc' <- liftIO (lookupTyConMap GetNew tcs tc)
            if tc == tc' -- if they are equal, this is NOT a built-in class.
              then case tyConClass_maybe tc of
                Nothing  -> panicAny "Expected a class, but recieved" tc
                Just cls -> setVarType v <$> liftDefaultType tcs cls unlifted
              -- Otherwise, look up the replacement of the default method.
              else
                lookupDefaultReplacement tc tc' (varName v)
          | isLocalId v =
            return (setVarType v ty')
          | otherwise = do
            mbv <- lookupWiredInFunc v
            case mbv of
              Nothing -> return (setVarType v ty')
              Just v' -> return v'
  v' <- mv'

  let monotype = instantiateWith apps (varType v')
      getPred (Anon _ (Scaled _ t))
        | all (\cv -> countVarOcc cv t == 0) absts
                = Just t
      getPred _ = Nothing
      preds = mapMaybe getPred (fst (splitInvisPiTys monotype))

  let isWpHole WpHole = True
      isWpHole _      = False

  if null preds || isWpHole w
    then do
      let newWrap = abstsWrap <.> createWrapperFor (varType v') apps []
      return (noLocA (mkHsWrap newWrap (HsVar noExtField (noLocA v'))))
    else do
      -- construct wanted constraints
      wanted <- newWanteds (OccurrenceOf (varName v')) preds
      let evvars = mapMaybe (getDest . ctev_dest) wanted
          getDest (EvVarDest d) = Just d
          getDest _             = Nothing
          cts = map CNonCanonical wanted

      lvl <- getTcLevel
      env <- getLclEnv
      u <- getUniqueM
      ref1 <- newTcRef emptyEvBindMap
      ref2 <- newTcRef emptyVarSet
      let bindsVar = EvBindsVar u ref1 ref2
      -- filter is just here to be sure
      evidence <- if null absts
        then do
          emitConstraints (WC (listToBag cts) emptyBag emptyBag)
          return WpHole
        else do
          let givenVars = map (ctEvEvId . cc_ev) $ filter isGivenCt given
          let i = Implic lvl absts UnkSkol givenVars MaybeGivenEqs False env
                    (WC (listToBag cts) emptyBag emptyBag) bindsVar emptyVarSet
                    emptyVarSet IC_Unsolved
          emitImplication i
          return $ mkWpLet (TcEvBinds bindsVar)

      -- create the new wrapper, with the new dicts and the type applications
      let wdict = createWrapperFor (varType v') apps evvars
      let wall = abstsWrap <.> (evidence <.> wdict)
      return $ noLocA $ mkHsWrap wall $ HsVar noExtField $ noLocA v'

-- (,b,) = return $ \x1 -> return $ \x2 -> return (x1, b, x2)
liftExplicitTuple :: [Ct] -> TyConMap -> [HsTupArg GhcTc]
                  -> Boxity -> TcM (LHsExpr GhcTc)
liftExplicitTuple given tcs args b = do
  resty <- getTypeOrPanic (noLocA $ ExplicitTuple noExtField args b) -- ok
  lifted <- liftTypeTcM tcs resty
  liftExplicitTuple' (bindingType lifted) [] WpHole args
  where
    liftExplicitTuple' :: Type -> [LHsExpr GhcTc] -> HsWrapper
                       -> [HsTupArg GhcTc] -> TcM (LHsExpr GhcTc)
    liftExplicitTuple' resty col w (Present _ e : xs) = do
      e' <- liftMonadicExpr given tcs e
      ty <- getTypeOrPanic e >>= liftTypeTcM tcs -- ok
      let w' = WpTyApp (bindingType ty) <.> w
      liftExplicitTuple' resty (e' : col) w' xs
    liftExplicitTuple' resty col w (Missing (Scaled m ty) : xs) = do
      ty' <- liftTypeTcM tcs ty
      v <- noLocA <$> freshVar (Scaled m ty')
      let arg = noLocA (HsVar noExtField v)
      let w' = WpTyApp (bindingType ty') <.> w
      ftc <- getFunTycon
      mtc <- getMonadTycon
      let (_, resty') = splitMyFunTy mtc ftc resty
      inner <- liftExplicitTuple' (bindingType resty') (arg:col) w' xs
      let lam = mkLam v (Scaled m ty') inner resty'
      mkApp (mkNewReturnFunTh ty') resty' [lam]
    liftExplicitTuple' resty col w [] = do
      let exprArgs = reverse col
      dc <- liftIO (getLiftedCon (tupleDataCon b (length exprArgs)) tcs)
      let ce = mkHsWrap w (HsConLikeOut noExtField (RealDataCon dc))
      mkApp mkNewReturnTh resty
        [foldl mkHsApp (noLocA ce) exprArgs]

-- This is for RecordConstructors only.
-- We are interested in lifting the (potential wrapper)
-- and we want to replace the HsConLike with the lifted constructor version.
-- HsConLike is the only sensible option for this PostTcExpr for Haskell2010.
liftConExpr :: TyConMap -> DataCon -> PostTcExpr -> TcM PostTcExpr
liftConExpr tcs dc (XExpr (WrapExpr (HsWrap w _))) = do
    w' <- liftWrapperTcM True tcs w
    return (mkHsWrap w' (HsConLikeOut noExtField (RealDataCon dc)))
liftConExpr _ dc _ = return (HsConLikeOut noExtField (RealDataCon dc))

liftMonadicRecFields :: [Ct] -> TyConMap
                     -> HsRecordBinds GhcTc
                     -> TcM (HsRecordBinds GhcTc)
liftMonadicRecFields given tcs (HsRecFields flds dotdot) =
  flip HsRecFields dotdot <$> mapM (liftMonadicRecField given tcs) flds

liftMonadicRecordUpd :: TyConMap -> RecordUpdTc -> TcM RecordUpdTc
liftMonadicRecordUpd tcs (RecordUpdTc cs intys outtys wrap) = do
  RecordUpdTc <$> mapM conLike cs
              <*> mapM (liftInnerTyTcM tcs) intys
              <*> mapM (liftInnerTyTcM tcs) outtys
              <*> liftWrapperTcM True tcs wrap
  where
    conLike (RealDataCon c) = RealDataCon <$> liftIO (getLiftedCon c tcs)
    conLike p@(PatSynCon _) = do
      reportError (mkMsgEnvelope noSrcSpan neverQualify
        "Pattern synonyms are not supported by the plugin")
      failIfErrsM
      return p

liftMonadicRecordUpdField :: [Ct] -> TyConMap -> LHsRecUpdField GhcTc
                          -> TcM (LHsRecUpdField GhcTc)
liftMonadicRecordUpdField given tcs (L l1 (HsRecField x (L l2 ambOcc) e pun)) = do
  ambOcc' <- liftAmbiguousFieldOcc tcs ambOcc
  e' <- liftMonadicExpr given tcs e
  return (L l1 (HsRecField x (L l2 ambOcc') e' pun))

liftMonadicRecordProjField :: [Ct] -> TyConMap -> LHsRecUpdProj GhcTc
                           -> TcM (LHsRecUpdProj GhcTc)
liftMonadicRecordProjField given tcs (L l1 (HsRecField x lbls e pun)) = do
    e' <- liftMonadicExpr given tcs e
    return (L l1 (HsRecField x lbls e' pun))

liftMonadicRecField :: [Ct] -> TyConMap
                    -> LHsRecField GhcTc (LHsExpr GhcTc)
                    -> TcM (LHsRecField GhcTc (LHsExpr GhcTc))
liftMonadicRecField given tcs (L l1 (HsRecField x (L l2 occ) e pun)) = do
  occ' <- liftFieldOcc tcs occ
  e' <- liftMonadicExpr given tcs e
  return (L l1 (HsRecField x (L l2 occ') e' pun))

-- for some weird reason, the "v" is not a selector function.
-- (It should be according to the doumentation)
-- By looking it up in the type environment again, we fix this.
liftFieldOcc :: TyConMap -> FieldOcc GhcTc -> TcM (FieldOcc GhcTc)
liftFieldOcc tcs (FieldOcc v _) = do
  tenv <- tcg_type_env <$> getGblEnv
  case lookupTypeEnv tenv (varName v) of
    Just (AnId realV)
      | RecSelId parent _ <- idDetails realV
      -> do
        mty <- mkTyConTy <$> getMonadTycon
        stc <- getShareClassTycon
        ftc <- getFunTycon
        us <- getUniqueSupplyM
        v' <- liftIO (getLiftedRecSel stc ftc mty us tcs parent v)
        return (FieldOcc v' (noLocA (nameRdrName (varName v'))))
    _ -> panicBndr "Expected RecSel in FieldOcc of Record operation" v

liftAmbiguousFieldOcc :: TyConMap -> AmbiguousFieldOcc GhcTc
                      -> TcM (AmbiguousFieldOcc GhcTc)
liftAmbiguousFieldOcc tcs (Unambiguous v n) = do
  FieldOcc v' n' <- liftFieldOcc tcs (FieldOcc v n)
  return (Unambiguous v' n')
liftAmbiguousFieldOcc tcs (Ambiguous v n) = do
  FieldOcc v' n' <- liftFieldOcc tcs (FieldOcc v n)
  return (Ambiguous v' n')

liftTick :: TyConMap -> CoreTickish -> TcM CoreTickish
liftTick tcs (Breakpoint x i ids) = Breakpoint x i <$> mapM transId ids
  where
    transId v = setVarType v <$> liftTypeTcM tcs (varType v)
liftTick _ t = return t

shareVars :: TyConMap -> [(Var, LocatedN Var)] -> [Ct] -> LHsExpr GhcTc -> Type
          -> TcM (LHsExpr GhcTc)
shareVars tcs vs evs e' ety = do
  foldM (shareVar ety) e' $ reverse $ map (second unLoc)
                                    $ sortBy ((. snd) . cmpLocated . snd) vs
  where
    -- share v1 >>= \v2 -> e
<<<<<<< HEAD
    shareVar ty e (v1,v2)
      | countVarOcc v2 e <= 1 = return (substitute v1 v2 e)
      | Many <- varMult v2     = do
=======
    shareVar ty e (v1,v2) = do
>>>>>>> 5eb1c1d8
        let v1e = noLocA (HsVar noExtField (noLocA v1))
        let v1ty = varType v1
        s <- noLocA . HsPar EpAnnNotUsed
          <$> mkAppWith (mkNewShareTh tcs) evs v1ty [v1e]
        mtycon <- getMonadTycon
        let sty = mkTyConApp mtycon [v1ty]
<<<<<<< HEAD
        let v2ty = Scaled (varMult v2) (varType v2)
        let l = noLocA (HsPar EpAnnNotUsed (mkLam (noLocA v2) v2ty e ty))
        mkBind s sty l ty
      -- Interestingly, we know that v1 and v2 do not ocurr more than once in e,
      -- as long as their multiplicity is not Many. Even if the multiplicity
      -- is polymorphic we know this, as the function could not have
      -- such a multiplicity if the function could not be linear in v1/v2.
      | otherwise = return (substitute v1 v2 e)
=======
        if countVarOcc v2 e == 0
          then mkSequence s sty e ty
          else let v2ty = Scaled (varMult v2) (varType v2)
                   l = noLocA (HsPar EpAnnNotUsed (mkLam (noLocA v2) v2ty e ty))
               in mkBind s sty l ty
>>>>>>> 5eb1c1d8

shareTopLevel :: Maybe Var -> LHsExpr GhcTc -> TcM (LHsExpr GhcTc)
shareTopLevel Nothing  e = return e
shareTopLevel (Just v) e = do
  let u = varUnique v
  let i = getKey u
  mdl <- tcg_mod <$> getGblEnv
  let s = nameStableString (mkExternalName u mdl (occName v) noSrcSpan)
  mkApp (mkNewShareTop (i, s)) (varType v) [e]

substitute :: Data a => Var -> Var -> a -> a
substitute new old = everywhere (mkT substVar)
 where
    u = varName old
    substVar v = if varName v == u then new else v

{- HLINT ignore "Reduce duplication" -}<|MERGE_RESOLUTION|>--- conflicted
+++ resolved
@@ -1036,20 +1036,16 @@
                                     $ sortBy ((. snd) . cmpLocated . snd) vs
   where
     -- share v1 >>= \v2 -> e
-<<<<<<< HEAD
+    -- differs from the normal lifting, because we optimize for call-by-need
     shareVar ty e (v1,v2)
       | countVarOcc v2 e <= 1 = return (substitute v1 v2 e)
       | Many <- varMult v2     = do
-=======
-    shareVar ty e (v1,v2) = do
->>>>>>> 5eb1c1d8
         let v1e = noLocA (HsVar noExtField (noLocA v1))
         let v1ty = varType v1
         s <- noLocA . HsPar EpAnnNotUsed
           <$> mkAppWith (mkNewShareTh tcs) evs v1ty [v1e]
         mtycon <- getMonadTycon
         let sty = mkTyConApp mtycon [v1ty]
-<<<<<<< HEAD
         let v2ty = Scaled (varMult v2) (varType v2)
         let l = noLocA (HsPar EpAnnNotUsed (mkLam (noLocA v2) v2ty e ty))
         mkBind s sty l ty
@@ -1058,13 +1054,6 @@
       -- is polymorphic we know this, as the function could not have
       -- such a multiplicity if the function could not be linear in v1/v2.
       | otherwise = return (substitute v1 v2 e)
-=======
-        if countVarOcc v2 e == 0
-          then mkSequence s sty e ty
-          else let v2ty = Scaled (varMult v2) (varType v2)
-                   l = noLocA (HsPar EpAnnNotUsed (mkLam (noLocA v2) v2ty e ty))
-               in mkBind s sty l ty
->>>>>>> 5eb1c1d8
 
 shareTopLevel :: Maybe Var -> LHsExpr GhcTc -> TcM (LHsExpr GhcTc)
 shareTopLevel Nothing  e = return e
