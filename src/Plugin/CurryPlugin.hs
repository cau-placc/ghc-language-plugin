{-# LANGUAGE TupleSections     #-}
{-# LANGUAGE RecursiveDo       #-}
{-# LANGUAGE OverloadedStrings #-}
{-|
Module      : Plugin.CurryPlugin
Description : A GHC plugin to transform GHC into a Curry-Compiler.
Copyright   : (c) Kai-Oliver Prott (2020)
Maintainer  : kai.prott@hotmail.de

This module contains a GHC plugin that turns GHC into a "compiler" for
the functional-logic programming language Curry.
-}
module Plugin.CurryPlugin (plugin) where

import Data.List
import Data.Syb
import Data.IORef
import Data.Maybe
import Control.Exception
import Language.Haskell.TH (Extension(..))

<<<<<<< HEAD
import GHC.Hs
import Plugins
import TcRnTypes
import TcEvidence
import GhcPlugins
import TcDeriv
import TcBinds
import TcInstDcls
import Bag
import TcSimplify
import TcEnv
import TcMType
import TcHsSyn
import TcRnMonad
import UniqMap
import InstEnv
import ErrUtils
=======
import GHC.Plugins
import GHC.Hs
import GHC.Types.TypeEnv
import GHC.Types.SourceText
import GHC.Tc.Types
import GHC.Tc.Solver
import GHC.Tc.Types.Evidence
import GHC.Tc.TyCl.Instance
import GHC.Tc.Deriv
import GHC.Tc.Instance.Family
import GHC.Tc.Gen.Bind
import GHC.Tc.Utils.Monad
import GHC.Tc.Utils.Env
import GHC.Tc.Utils.Zonk
import GHC.Tc.Utils.TcMType
import GHC.Unit.Module.Graph
import GHC.HsToCore
import GHC.Utils.Error
import GHC.Core.InstEnv
import GHC.Core.TyCo.Rep
import GHC.Data.Bag
>>>>>>> 391fade9

import Plugin.Dump
import Plugin.Trans.Expr
import Plugin.Trans.Type
import Plugin.Trans.Util
import Plugin.Trans.Derive
import Plugin.Trans.ClsInst
import Plugin.Trans.TyCon
import Plugin.Trans.Import
import Plugin.Trans.TysWiredIn
import Plugin.Trans.ConstraintSolver
import Plugin.Trans.Preprocess
import Plugin.Trans.Class
import Plugin.Trans.Rule
import Plugin.Trans.Constr
import Plugin.Trans.Warn
import Plugin.Effect.Annotation

-- | This GHC plugin turns GHC into a "compiler" for
-- the functional-logic programming language Curry.
plugin :: Plugin
plugin = defaultPlugin
  { parsedResultAction    = const . const addPreludeImport
  , renamedResultAction   = const processImportPlugin
  , typeCheckResultAction = const . liftMonadPlugin . parseDumpOpts
  , pluginRecompile       = const (return NoForceRecompile)
  , tcPlugin              = const (Just conPlugin)
  , dynflagsPlugin        = const addNoImpPreludeOpt
  }
  where
    addNoImpPreludeOpt :: DynFlags -> IO DynFlags
    addNoImpPreludeOpt dflags
      | ImplicitPrelude `xopt` dflags =
        return (dflags `xopt_unset` ImplicitPrelude)
      | otherwise =
        return (dflags { pluginModNameOpts = opt:pluginModNameOpts dflags })

    opt = (prelName , "NoImplicitPrelude")
    prelName = mkModuleName "Plugin.CurryPlugin.Prelude"

    addPreludeImport :: HsParsedModule -> Hsc HsParsedModule
    addPreludeImport p@(HsParsedModule (L l
                          m@HsModule { hsmodImports = im }) _ _) = do
      flgs <- getDynFlags
<<<<<<< HEAD
      if opt `elem` pluginModNameOpts flgs || any isCurryPrelImport im
=======
      if opt `elem` (pluginModNameOpts flgs) || any isCurryPrelImport im
>>>>>>> 391fade9
        then return p
        else return (p { hpm_module = L l (m { hsmodImports = prel:im }) })
      where
        prel = noLoc (ImportDecl noExtField NoSourceText (noLoc prelName)
<<<<<<< HEAD
                        Nothing False False NotQualified True Nothing Nothing)

    isCurryPrelImport :: LImportDecl GhcPs -> Bool
    isCurryPrelImport (L _ ImportDecl { ideclName = L _ nm }) =
      nm == prelName
    isCurryPrelImport _ = False
=======
                        Nothing NotBoot False NotQualified True Nothing Nothing)

    isCurryPrelImport :: LImportDecl GhcPs -> Bool
    isCurryPrelImport (L _ (ImportDecl { ideclName = L _ nm })) =
      nm == prelName
>>>>>>> 391fade9

    conPlugin = TcPlugin
      { tcPluginInit  = unsafeTcPluginTcM loadDefaultTyConMap
      , tcPluginSolve = tcPluginSolver
      , tcPluginStop  = const (return ())
      }

-- | This type checker plugin implements the lifting of declarations
-- for the Curry plugin.
liftMonadPlugin :: Maybe DumpOpts -> TcGblEnv -> TcM TcGblEnv
liftMonadPlugin mdopts env = setGblEnv env $ do
  dopts <- case mdopts of
    Just xs -> return xs
    Nothing -> addErrTc "Error! Unrecognized plugin option" >>
               failIfErrsM >> return mempty

  dumpWith DumpOriginal        dopts (tcg_binds    env)
  dumpWith DumpOriginalEv      dopts (tcg_ev_binds env)
  dumpWith DumpOriginalInstEnv dopts (tcg_inst_env env)
  dumpWith DumpOriginalTypeEnv dopts (tcg_type_env env)

  mtycon <- getMonadTycon

  -- remove any dummy evidence introduced by the constraint solver plugin
  let tcg_ev_binds' = filterBag (not . isDummyEv) (tcg_ev_binds env)

  hsc <- getTopEnv
  flags <- getDynFlags
  case mgLookupModule (hsc_mod_graph hsc) (tcg_mod env) of
    Just modSumm -> setDynFlags flags' $ do
      ((w,e), _) <- liftIO $ deSugar hsc' (ms_location modSumm) env'
      let msgs = (mapBag addNondetWarn w, e)
      addMessages msgs
      where
        flags' = gopt_unset flags Opt_DoCoreLinting
        hsc' = hsc { hsc_dflags = flags' }
        env' = env { tcg_binds = everywhere (mkT rmNondetVar) (tcg_binds env)}
        rmNondetVar :: HsExpr GhcTc -> HsExpr GhcTc
        rmNondetVar (HsVar x (L l v)) = (HsVar x (L l (setVarType v
          (everywhere (mkT rmNondet) (varType v)))))
        rmNondetVar e = e
        rmNondet (TyConApp tc [inner])
          | mtycon == tc = inner
        rmNondet other   = other
    Nothing -> return ()

  mapRef <- loadDefaultTyConMap
  let tyconsMap = (hsc, mapRef)

  -- lift datatypes, we need the result for the lifting of datatypes itself
  s <- getUniqueSupplyM
  stycon <- getShareClassTycon
  instEnvs <- tcGetFamInstEnvs
  res <- liftIO ((mdo
    liftedTycns <- snd <$>
      mapAccumM (\s' t -> liftTycon flags instEnvs stycon mtycon s' tnsM tyconsMap t)
        s (tcg_tcs env)
    let tycns = mapMaybe (\(a,b) -> fmap (a,) b) liftedTycns
    let tnsM = listToUFM tycns
    return (Right (tycns, liftedTycns)))
    `catch` (return . Left))

  -- extrect results or analyze any thrown IO errors
  (tycons, liftedTycons) <- case res of
    Left e | Just (ClassLiftingException cls reason) <- fromException e
            -> do
              let l = srcLocSpan (nameSrcLoc (getName cls))
              reportError (mkErrMsg flags l neverQualify (text reason))
              failIfErrsM
              return ([], [])
           | Just (RecordLiftingException _ p reason) <- fromException e
            -> do
              let l = srcLocSpan (nameSrcLoc (getName p))
              reportError (mkErrMsg flags l neverQualify (text reason))
              failIfErrsM
              return ([], [])
           | otherwise
            -> failWith (text ("Unknown error occurred during lifting:" ++
                                displayException e))
    Right r -> return r

  let new = map snd tycons
  -- The order is important,
  -- as we want to keep t2 if it has the same unique as t1.
  let getRelevant (t1, Just t2) = if t1 == t2 then [t2] else [t1, t2]
      getRelevant (t1, Nothing) = [t1]
  let tcg_tcs' = concatMap getRelevant liftedTycons
  -- insert new tycons mapping into mapRef
  liftIO $ modifyIORef mapRef (insertNewTycons liftedTycons)

  -- insert the new ones into the rename environment
  let rdr = createRdrEnv new `plusGlobalRdrEnv` tcg_rdr_env env

  -- generate module annotation
  let a = Annotation (ModuleTarget (tcg_semantic_mod env))
            (toSerialized serializeWithData Nondeterministic)

  -- update environment and remove tc plugins temporarily
  let aenv = tcg_ann_env env
  let anns = tcg_anns env
  let aenv' = extendAnnEnvList aenv [a]
  let anns' = a : anns
  let tenv = plusTypeEnv (tcg_type_env env) (typeEnvFromEntities [] tcg_tcs' [])
  writeTcRef (tcg_type_env_var env) tenv
  setGblEnv (env { tcg_tcs        = tcg_tcs'
                 , tcg_type_env   = tenv
                 , tcg_ann_env    = aenv'
                 , tcg_anns       = anns'
                 , tcg_rdr_env    = rdr
                 , tcg_ev_binds   = tcg_ev_binds'
                 , tcg_tc_plugins = [] }) $ do

    -- set temporary flags needed for all further steps
    -- (enable some language extentions and disable all warnings)
    setDynFlags (flip (foldl wopt_unset) [toEnum 0 ..] $
                 flip (foldl xopt_set) requiredExtensions
                 (flags { cachedPlugins = [], staticPlugins = [] })) $ do

      -- gather neccessary derivings
      derivs <- mkDerivings tycons
      -- check and rename those derivings
      (env1, infos, derivBinds) <- tcDeriving [] derivs
      setGblEnv env1 $ do
        -- create all instances from those derivings
        ((env2, lcl, derivedBindings), wc) <- captureTopConstraints $ do
          bs <- tcInstDecls2 [] (bagToList infos)
          -- typecheck other bindings that resulted from those derivings
          (e,l) <- uncurry tcTopBinds (collectBind derivBinds)
          return (e, l, bs)

        -- Solve the constraints
        wc' <- zonkWC wc
        ev <- unionBags ( tcg_ev_binds env2 ) <$> simplifyTop wc'

        -- zonk all evidence and new decls
        (tenv2, ev', bs', _, _, _) <- zonkTopDecls ev derivedBindings [] [] []

        -- Check if deriving generated an error.
        errsVar <- getErrsVar
        msgs <- readTcRef errsVar
        dflags <- getDynFlags
        if errorsFound dflags msgs
          -- Add error message if deriving failed and
          -- suppress advanced infos, unless a debug option is set.
          then if DumpDerivingErrs `elem` d_phases dopts
            then do
              addErrTc "The Curry-Plugin failed to derive internal instances."
              failIfErrsM
              return env
            else do
              writeTcRef errsVar (emptyBag, emptyBag)
              failWithTc $ "The Curry-Plugin failed to lift the" <+>
                           "definitions in this module." $+$
                           "Did you use any unsupported language extension?" $+$
                           "To see all internal errors, use the flag" $$
                           "'-fplugin-opt" <+>
                           "Plugin.CurryPlugin:dump-deriving-errs'"
          -- If everything is ok, just continue as planned.
          else do

            -- update the env, but do not add derived bs',
            -- as they should not be lifted
            let tenv3 = plusTypeEnv tenv tenv2
            writeTcRef (tcg_type_env_var env2) tenv3
            let env3 = env2 { tcg_ev_binds = ev'
                            , tcg_type_env = tenv3
                            , tcg_tc_plugins = [solveShareAnyPlugin] }
            setGblEnv env3 $ setLclEnv lcl $ do

              -- compile pattern matching
              prep <- bagToList <$>
                liftBag (preprocessBinding tyconsMap False) (tcg_binds env3)
              dumpWith DumpPatternMatched dopts prep

              -- lift instance information
              let origInsts = tcg_insts env
              newInsts <- mapM (liftInstance tyconsMap) origInsts

              -- Remove all instances that were defined in this module
              -- from all instances that were created during compilation,
              -- and replace them with the new instances.
              let allInsts = deleteFirstsBy ((. is_cls_nm) . (==) . is_cls_nm)
                    (tcg_insts env3) origInsts ++ newInsts
              -- For the environment, we have to keep all external instances,
              -- while replacing all local instances with the new ones.
              -- So we do the same as above,
              -- but use tcg_inst_env instead of tcg_insts.
              let newInstEnv = extendInstEnvList emptyInstEnv
                    (deleteFirstsBy ((. is_cls_nm) . (==) . is_cls_nm)
                      (instEnvElts (tcg_inst_env env3)) origInsts ++ newInsts)
              dumpWith DumpInstEnv dopts newInstEnv
              let env4 = env3 { tcg_insts = allInsts
                              , tcg_inst_env = newInstEnv}
              setGblEnv env4 $ do

                -- finally do the monadic lifting for functions and dicts
                tcg_binds' <- liftBindings tyconsMap newInsts prep

                tcg_rules' <- mapM (liftRule tyconsMap) (tcg_rules env4)

                (_, finalEvBinds, finalBinds, _, _, finalRules) <-
                  zonkTopDecls emptyBag (listToBag tcg_binds') tcg_rules'
                    [] []

                -- create the final environment with restored plugin field
                let finalEnv = env4 { tcg_binds      = finalBinds
                                    , tcg_tc_plugins = tcg_tc_plugins env
                                    , tcg_ev_binds   = finalEvBinds
                                    , tcg_rules      = finalRules
                                    }
                      `addTypecheckedBinds` [bs']

                return finalEnv
  where
    liftBindings :: TyConMap -> [ClsInst] -> [LHsBindLR GhcTc GhcTc]
                 -> TcM [LHsBindLR GhcTc GhcTc]
    liftBindings y z = fmap (map noLoc) .
      concatMapM (fmap fst . liftMonadicBinding False False [] y z . unLoc)

    collectBind (ValBinds _ b s)              = ([(Recursive, b)], s)
    collectBind (XValBindsLR (NValBinds b s)) = (b, s)

    isDummyEv (EvBind _ (EvExpr (Var v)) _) =
                  occNameString (occName v) == "#dummy_remove"
    isDummyEv _ = False

-- | Create a RdrEnv from the given list of type constructors.
-- It can be used to look up names and their origin.
createRdrEnv :: [TyCon] -> GlobalRdrEnv
createRdrEnv = mkGlobalRdrEnv . concatMap createEntries
  where
    createEntries tc = p : concatMap conEntries (tyConDataCons tc)
      where
        n = tyConName tc
        p = GRE n NoParent True []
        conEntries c = GRE (dataConName c) (ParentIs n) True [] :
                       map fieldEntry (dataConFieldLabels c)
        fieldEntry f = GRE (flSelector f) (FldParent n (Just (flLabel f)))
                         True []

-- | Insert the given list of type constructors into the TyConMap.
insertNewTycons :: [(TyCon, Maybe TyCon)]
                -> ( UniqFM TyCon TyCon
                   , UniqFM TyCon TyCon
                   , UniqSet TyCon
                   , UniqSet TyCon )
                -> ( UniqFM TyCon TyCon
                   , UniqFM TyCon TyCon
                   , UniqSet TyCon
                   , UniqSet TyCon )
insertNewTycons = flip (foldr insertNew)
  where
    insertNew (tc, mbtc) (m1, m2, s1, s2) =
      (maybe m1 (addToUFM m1 tc) mbtc,
       maybe m2 (flip (addToUFM m2) tc) mbtc,
       addOneToUniqSet s1 tc,
       maybe s2 (addOneToUniqSet s2) mbtc)

-- | Extensions that are required by the plugin.
requiredExtensions :: [Extension]
requiredExtensions =
  [ DeriveGeneric
  , DeriveAnyClass
  , EmptyDataDeriving
  , StandaloneDeriving
  , FlexibleInstances
  , FlexibleContexts
  , UndecidableInstances
  , MultiParamTypeClasses
  , TypeFamilies
  , QuantifiedConstraints
  , ImpredicativeTypes
  , RankNTypes ]<|MERGE_RESOLUTION|>--- conflicted
+++ resolved
@@ -19,25 +19,6 @@
 import Control.Exception
 import Language.Haskell.TH (Extension(..))
 
-<<<<<<< HEAD
-import GHC.Hs
-import Plugins
-import TcRnTypes
-import TcEvidence
-import GhcPlugins
-import TcDeriv
-import TcBinds
-import TcInstDcls
-import Bag
-import TcSimplify
-import TcEnv
-import TcMType
-import TcHsSyn
-import TcRnMonad
-import UniqMap
-import InstEnv
-import ErrUtils
-=======
 import GHC.Plugins
 import GHC.Hs
 import GHC.Types.TypeEnv
@@ -59,7 +40,6 @@
 import GHC.Core.InstEnv
 import GHC.Core.TyCo.Rep
 import GHC.Data.Bag
->>>>>>> 391fade9
 
 import Plugin.Dump
 import Plugin.Trans.Expr
@@ -104,29 +84,16 @@
     addPreludeImport p@(HsParsedModule (L l
                           m@HsModule { hsmodImports = im }) _ _) = do
       flgs <- getDynFlags
-<<<<<<< HEAD
-      if opt `elem` pluginModNameOpts flgs || any isCurryPrelImport im
-=======
       if opt `elem` (pluginModNameOpts flgs) || any isCurryPrelImport im
->>>>>>> 391fade9
         then return p
         else return (p { hpm_module = L l (m { hsmodImports = prel:im }) })
       where
         prel = noLoc (ImportDecl noExtField NoSourceText (noLoc prelName)
-<<<<<<< HEAD
-                        Nothing False False NotQualified True Nothing Nothing)
-
-    isCurryPrelImport :: LImportDecl GhcPs -> Bool
-    isCurryPrelImport (L _ ImportDecl { ideclName = L _ nm }) =
-      nm == prelName
-    isCurryPrelImport _ = False
-=======
                         Nothing NotBoot False NotQualified True Nothing Nothing)
 
     isCurryPrelImport :: LImportDecl GhcPs -> Bool
     isCurryPrelImport (L _ (ImportDecl { ideclName = L _ nm })) =
       nm == prelName
->>>>>>> 391fade9
 
     conPlugin = TcPlugin
       { tcPluginInit  = unsafeTcPluginTcM loadDefaultTyConMap
