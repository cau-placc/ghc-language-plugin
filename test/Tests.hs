module Tests (tests) where

import Distribution.TestSuite
import System.Directory
import System.Process
import System.Exit
import System.Environment

import SemanticTests

tests :: IO [Test]
tests = do
  path <- makeAbsolute "test-examples"
  setCurrentDirectory  path
  args' <- getArgs
  let args = if null args' then ["Semantic", "Compile"] else args'
  return
    [ if "Compile" `notElem` args then noTest else testGroup "Compile Tests"
    [ Test (mkCompileTest Succeed    "Coin.hs")
    , Test (mkCompileTest Succeed    "Data.hs")
    , Test (mkCompileTest Succeed    "Import.hs")
    , Test (mkCompileTest ExpectFail "ImportHaskell.hs")
    , Test (mkCompileTest Succeed    "PatternMatching.hs")
    , Test (mkCompileTest Succeed    "Wrapper.hs")
    , Test (mkCompileTest Succeed    "Record.hs")
    , Test (mkCompileTest Succeed    "InstanceImport.hs")
    , Test (mkCompileTest Succeed    "PolyFailed.hs")
    , Test (mkCompileTest Succeed    "Typeclass.hs")
<<<<<<< HEAD
=======
    , Test (mkCompileTest Succeed    "OverloadedStrings.hs")
    , Test (mkCompileTest Succeed    "MultiParamFlexible.hs")
    , Test (mkCompileTest Succeed    "ScopedTypeVariables.hs")
    , Test (mkCompileTest Succeed    "GeneralizedNewtypeDeriving.hs")
    , Test (mkCompileTest Succeed    "TypeOperatorsImport.hs")
    , Test (mkCompileTest Succeed    "TupleSections.hs")
    , Test (mkCompileTest Succeed    "KindSignatures.hs")
    , Test (mkCompileTest Succeed    "DefaultSignaturesImport.hs")
>>>>>>> 391fade9
    ]
    , if "Semantic" `notElem` args then noTest else testGroup "Semantic Tests"
    [ Test (mkSemanticTest letPattern)
    , Test (mkSemanticTest unknownNat)
    , Test (mkSemanticTest guards)
    , Test (mkSemanticTest bangPattern)
    , Test (mkSemanticTest noBangPattern)
    ]]
  where noTest = testGroup "Empty Group" []

data Expected = Succeed | ExpectFail

mkCompileTest :: Expected -> FilePath -> TestInstance
mkCompileTest expect file = TestInstance
  { run = testGhcInvocation expect file
  , name = file
  , tags = ["Compile"]
  , options = []
  , setOption = \_ _ -> Left "Option not supported"
  }

testGhcInvocation :: Expected -> FilePath -> IO Progress
testGhcInvocation expect file = do
  process <- spawnProcess "ghc"
    ["-hidir out", "-odir out", "-fforce-recomp", "-dcore-lint", file]
  code <- waitForProcess process
  return $ case code of
    ExitSuccess   | Succeed    <- expect
      -> Finished Pass
    ExitSuccess   | ExpectFail <- expect
      -> Finished (Fail "Compilation succeeded, but was expected to fail")
    ExitFailure _ | ExpectFail <- expect
      -> Finished Pass
    ExitFailure _ | Succeed    <- expect
      -> Finished (Fail "Compilation failed unexpectedly")<|MERGE_RESOLUTION|>--- conflicted
+++ resolved
@@ -26,8 +26,6 @@
     , Test (mkCompileTest Succeed    "InstanceImport.hs")
     , Test (mkCompileTest Succeed    "PolyFailed.hs")
     , Test (mkCompileTest Succeed    "Typeclass.hs")
-<<<<<<< HEAD
-=======
     , Test (mkCompileTest Succeed    "OverloadedStrings.hs")
     , Test (mkCompileTest Succeed    "MultiParamFlexible.hs")
     , Test (mkCompileTest Succeed    "ScopedTypeVariables.hs")
@@ -36,7 +34,6 @@
     , Test (mkCompileTest Succeed    "TupleSections.hs")
     , Test (mkCompileTest Succeed    "KindSignatures.hs")
     , Test (mkCompileTest Succeed    "DefaultSignaturesImport.hs")
->>>>>>> 391fade9
     ]
     , if "Semantic" `notElem` args then noTest else testGroup "Semantic Tests"
     [ Test (mkSemanticTest letPattern)
